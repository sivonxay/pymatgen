--- conflicted
+++ resolved
@@ -764,11 +764,7 @@
 
 class ChargedCellTransformation(AbstractTransformation):
     """
-<<<<<<< HEAD
-    The ChargedCellTransformation applies a charge to a structure.
-=======
     The ChargedCellTransformation applies a charge to a structure (or defect object).
->>>>>>> 55541bca
 
     Args:
         charge: A integer charge to apply to the structure.
