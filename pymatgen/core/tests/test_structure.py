--- conflicted
+++ resolved
@@ -211,17 +211,12 @@
         s2 = Structure.from_spacegroup("Fm-3m", Lattice.cubic(3),
                                        ["Fe"], [[0, 0, 0]])
         s2.pop(2)
-<<<<<<< HEAD
-=======
         random.shuffle(s2)
 
->>>>>>> 828c4346
         for s in s1.interpolate(s2, autosort_tol=0.5):
             self.assertArrayAlmostEqual(s1[0].frac_coords, s[0].frac_coords)
             self.assertArrayAlmostEqual(s1[2].frac_coords, s[2].frac_coords)
 
-<<<<<<< HEAD
-=======
         # Make sure autosort has no effect on simpler interpolations,
         # and with shuffled sites.
         s1 = Structure.from_spacegroup("Fm-3m", Lattice.cubic(3),
@@ -236,7 +231,6 @@
             self.assertArrayAlmostEqual(s1[2].frac_coords, s[2].frac_coords)
             self.assertArrayAlmostEqual(s1[3].frac_coords, s[3].frac_coords)
 
->>>>>>> 828c4346
     def test_interpolate_lattice(self):
         coords = list()
         coords.append([0, 0, 0])
