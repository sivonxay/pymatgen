--- conflicted
+++ resolved
@@ -39,26 +39,6 @@
 __maintainer__ = "Shyue Ping Ong"
 __email__ = "shyuep@gmail.com"
 __date__ = "May 14, 2016"
-
-<<<<<<< HEAD
-try:
-    import pymatgen._spglib as spg
-except ImportError as pmg_exc:
-    try:
-        import spglib._spglib as spg
-    except ImportError as spg_exc:
-        try:
-            import pyspglib._spglib as spg
-        except ImportError as pyspg_exc:
-            msg = "Spglib required. Please either run python setup.py install" + \
-                  " for pymatgen, or install pyspglib from spglib."
-            raise ImportError("\n\n".join((
-                "Exception raised by `import pymatgen._spglib`:\n" + str(pmg_exc),
-                "Exception raised by `import spglib._spglib`:\n" + str(spg_exc), 
-                "Exception raised by `import pyspglib._spglib`:\n" + str(pyspg_exc), 
-                msg)))
-=======
->>>>>>> 2dc1dd1a
 
 import spglib
 
