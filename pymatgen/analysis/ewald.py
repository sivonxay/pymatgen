<<<<<<< HEAD
#!/usr/bin/env python

"""
This module provides classes for calculating the ewald sum of a structure.
"""

from __future__ import division

__author__="Shyue Ping Ong"
__copyright__ = "Copyright 2011, The Materials Project"
__credits__ = "Christopher Fischer"
__version__ = "1.0"
__maintainer__ = "Shyue Ping Ong"
__email__ = "shyue@mit.edu"
__status__ = "Production"
__date__ ="$Sep 23, 2011M$"

import numpy as np
from math import pi, sqrt, log, exp, cos, sin, erfc
import scipy.constants as sc
from scipy.misc import comb
from pymatgen.core.structure import Structure
from copy import deepcopy, copy
import bisect


def compute_average_oxidation_state(site):
    """
    Calculates the average oxidation state of a site
    
    Args:
        Site to compute average oxidation state
        
    Returns:
        Average oxidation state of site.
    """
    return sum([sp.oxi_state * occu for sp, occu in site.species_and_occu.items() if sp != None])

def minimize_matrix(matrix, indices, num_to_remove, CURRENT_MINIMUM = None): #current minimum works like a global variable since it is a list
    '''
    Minimize a matrix by removing a specific number of rows and columns (if row 4 is removed, column 4 must also be removed)
    This method looks for short circuits to a brute force search by looking at best and worse case scenarios (which can be computed quickly)
    It is about 1000 times faster than brute force.
    '''
    
    if not CURRENT_MINIMUM:
        CURRENT_MINIMUM = [float('inf')]
    
    if num_to_remove>len(indices):  #if we've kept too many rows
        return[float('inf'), []]    #abandon the branch
    
    if num_to_remove==0:                        #if we don't have to remove any more rows
        matrix_sum = sum(sum(matrix))
        if matrix_sum<CURRENT_MINIMUM[0]:
            CURRENT_MINIMUM[0] = matrix_sum
        return [matrix_sum, []]                 #return the sum of the matrix
    
    indices = list(indices)         #make a copy of the indices so recursion doesn't alter them
    matrix2=deepcopy(matrix)
    
    max_index = None
    
    #compute the best case sum for removing rows
    if num_to_remove>1: #lets not do this if we're finding the minimum in the next step anyway
        index_sum = [sum(matrix[i,:])+sum(matrix[:,i])-matrix[i,i] for i in indices]    #compute the value associated with an index assuming no other indices are removed
        max_index = indices[index_sum.index(max(index_sum))]                            #get the index of the maximum value (we'll try removing this row first)
        index_sum_sorted = list(index_sum)
        index_sum_sorted.sort(reverse = True)
        all_interactions = list(matrix[indices,:][:,indices].flatten())                 #get the cells that we could be double counting when removing multiple index
        all_interactions.sort()
        
        #sum the matrix - the rows with maximum 
        best_case = sum(sum(matrix))-sum(index_sum_sorted[:num_to_remove])+sum(all_interactions[:(num_to_remove*(num_to_remove-1))])
        
        if best_case > CURRENT_MINIMUM[0]:
            return [float('inf'), []]   #if the best case doesn't beat the minimum abandon the branch
        
        #try to find rows that should definitely be removed or definitely ignored based on best and worse case performances
        most_positive = []
        most_negative = []
        for i in range(len(indices)):
            index = indices[i]
            interactions = [matrix[index,x]+matrix[x,index] for x in indices if not x == index]
            interactions.sort()
            most_positive.append(index_sum[i]-sum(interactions[:(num_to_remove-1)]))
            most_negative.append(index_sum[i]-sum(interactions[-(num_to_remove-1):]))
            
        most_positive_sorted = sorted(most_positive, reverse = True)
        most_negative_sorted = sorted(most_negative, reverse = True)    
        
        deletion_indices = []
        ignore_indices = []
        for i in range(len(indices)):
            if most_negative[i] > most_positive_sorted[num_to_remove-1]:
                deletion_indices.append(indices[i])
                pass
            if most_positive[i] < most_negative_sorted[num_to_remove-1]:
                ignore_indices.append(indices[i])
                pass
                
        if deletion_indices + ignore_indices:
            for r_index in deletion_indices:
                matrix2[:,r_index] = 0
                matrix2[r_index,:] = 0
                num_to_remove -= 1
                indices.remove(r_index)
            for x in ignore_indices:
                indices.remove(x)
            output = minimize_matrix(matrix2, indices, num_to_remove, CURRENT_MINIMUM)
            output[1] = output[1]+deletion_indices
            output[1].sort()
            return output
    
    #if no shortcuts could be found, recurse down one level by both removing and ignoring one row
    if max_index:
        r_index = max_index
        indices.remove(max_index)
    else:    
        r_index = indices.pop()
    matrix2[:,r_index] = 0
    matrix2[r_index,:] = 0
    sum2 = minimize_matrix(matrix2, indices, num_to_remove-1, CURRENT_MINIMUM)
    sum1 = minimize_matrix(matrix, indices, num_to_remove, CURRENT_MINIMUM)
    if sum1[0]<sum2[0]:
        return sum1
    else:
        sum2[1].append(r_index)
        sum2[1].sort()
        return sum2

class EwaldSummation:
    """
    Calculates the electrostatic energy of a periodic array of charges using the Ewald technique. 
    References : http://www.ee.duke.edu/~ayt/ewaldpaper/ewaldpaper.html
    
    This matrix can be used to do fast calculations of ewald sums after species removal
    
    E = E_recip + E_real + E_point
    
    Atomic units used in the code, then converted to eV.
    """

    # taken from convasp. converts unit of q*q/r into eV 
    CONV_FACT = 1e10 * sc.e / (4 * pi * sc.epsilon_0)
    
    def __init__(self, structure, real_space_cut = -1.0, recip_space_cut = -1.0, eta = -1.0, acc_factor = 8.0):
        """
        Initializes and calculates the Ewald sum. Default convergence parameters have been
        specified, but you can override them if you wish.
        
        Args:
            structure: 
                input structure that must have proper Specie on all sites, i.e.
                Element with oxidation state. Use OxidationStateDecorator in 
                pymatgen.core.structure_modifier for example.
            real_space_cut: 
                Real space cutoff radius dictating how many terms are used in the 
                real space sum. negative means determine automagically using the
                formula given in gulp 3.1 documentation.
            recip_space_cut: 
                Reciprocal space cutoff radius. negative means determine automagically using
                formula given in gulp 3.1 documentation.
            eta: 
                The screening parameter. negative means determine automatically.
                calculate_forces: Set to true if forces are desired
            acc_factor: 
                No. of significant figures each sum is converged to. See the gulp manual. 
        """
        self._s = structure
        self._vol = structure.volume
        
        self._acc_factor = acc_factor

        # set screening length
        self._eta = eta if eta > 0 else (len(structure) * 0.01 / self._vol) ** (1/3) * pi        
        self._sqrt_eta = sqrt(self._eta)
        
        # acc factor used to automatically determine the optimal real and 
        # reciprocal space cutoff radii
        self._accf = sqrt(log(10 ** acc_factor))  
        
        self._rmax = real_space_cut if real_space_cut  > 0 else self._accf/self._sqrt_eta 
        self._gmax = recip_space_cut if recip_space_cut > 0 else 2* self._sqrt_eta * self._accf
        
        oxi_states = [compute_average_oxidation_state(site) for site in structure]
        self._total_q = sum(oxi_states)
        
        self._forces = np.zeros((len(structure),3))
        self._all_nn = self._s.get_all_neighbors(self._rmax, True)
        recip = Structure(self._s.lattice.reciprocal_lattice, ["H"], [np.array([0,0,0])])
        self._recip_nn = recip.get_neighbors(recip[0], self._gmax)
        (self._recip, recip_forces) = self._calc_recip(oxi_states)
        (self._real, self._point, real_point_forces) = self._calc_real_and_point(oxi_states)
        self._forces = recip_forces + real_point_forces
    
    def compute_partial_energy(self, removed_indices):
        """
        Gives total ewald energy for certain sites being removed, i.e. zeroed
        out. 
        """
        recp = self._recip.copy()
        real = self._real.copy()
        point = self._point.copy()
        for i in removed_indices:
            recp[i, :] = 0
            recp[:, i] = 0
            real[i, :] = 0
            real[:, i] = 0
            point[i] = 0
            
        return sum(sum(real)) + sum(point) + sum(sum(recp))
        
    @property
    def reciprocal_space_energy(self):
        return sum(sum(self._recip))
    
    @property
    def reciprocal_space_energy_matrix(self):
        return self._recip
    
    @property
    def real_space_energy(self):
        return sum(sum(self._real))
    
    @property
    def real_space_energy_matrix(self):
        return self._real
    
    @property
    def point_energy(self):
        return sum(self._point)
    
    @property
    def point_energy_matrix(self):
        return self._point
    
    @property
    def total_energy(self):
        return sum(sum(self._recip)) + sum(sum(self._real)) + sum(self._point)
    
    @property
    def total_energy_matrix(self):
        totalenergy = self._recip + self._real
        for i in range(len(self._point)):
            totalenergy[i,i] += self._point[i]
        return totalenergy
    
    @property
    def forces(self):
        return self._forces
    
    def _calc_recip(self, oxi_states):
        """
        Perform the reciprocal space summation. Calculates the quantity
        E_recip = 1/(2PiV) sum_{G < Gmax} exp(-(G.G/4/eta))/(G.G) S(G)S(-G) where
        S(G) = sum_{k=1,N} q_k exp(-i G.r_k)
        S(G)S(-G) = |S(G)|**2
        """
        
        prefactor = 2 * pi / self._vol
        erecip = np.zeros( (self._s.num_sites,self._s.num_sites) )
        forces = np.zeros((len(self._s),3))
        
        nn = self._recip_nn
        for (n,dist) in nn:
            gvect = n.coords
            gsquare = np.linalg.norm(gvect) ** 2
            expval = exp(-1.0 * gsquare / (4.0 * self._eta))
                        
            #calculate the structure factor
            sfactor = np.zeros( (self._s.num_sites,self._s.num_sites) )
            for i in range(self._s.num_sites):
                sitei = self._s[i]
                qi = oxi_states[i]
                for j in range(self._s.num_sites):
                    sitej = self._s[j]
                    qj = oxi_states[j]
                    exparg = np.dot(gvect, sitei.coords-sitej.coords) 
                    sfactor[i,j] = qi * qj * (cos(exparg) + sin(exparg))
                    
            erecip += expval/gsquare*sfactor
            
            #do forces if necessary
            sreal = 0.0
            simag = 0.0
            for i in range(self._s.num_sites):
                site = self._s[i]
                exparg = np.dot(gvect, site.coords)
                qj = oxi_states[i]  
                sreal += qj * cos(exparg)
                simag += qj * sin(exparg)
                
            for i in range(self._s.num_sites):    
                site = self._s[i]
                exparg = np.dot(gvect, site.coords) 
                qj = oxi_states[i]  
                pref = 2 * expval / gsquare * qj
                forces[i] += prefactor * pref * gvect * (sreal * sin(exparg) - simag * cos(exparg)) * EwaldSummation.CONV_FACT
            
        return (erecip * prefactor * EwaldSummation.CONV_FACT , forces)
    

    def _calc_real_and_point(self, oxi_states, zeroed_sites = ()):
        """
        Determines the self energy -(eta/pi)**(1/2) * sum_{i=1}^{N} q_i**2
        
        If cell is charged a compensating background is added (i.e. a G=0 term)
        """
        
        all_nn = self._all_nn
        forcepf = 2.0 * self._sqrt_eta/sqrt(pi)
        ereal = np.zeros( (self._s.num_sites,self._s.num_sites) )
        epoint = np.zeros( (self._s.num_sites) )
        forces = np.zeros((len(self._s),3))
        
        for i in range(self._s.num_sites):
            site = self._s[i]
            nn = all_nn[i] #self._s.get_neighbors(site, self._rmax)
            qi = oxi_states[i]
            epoint[i] = qi*qi
            epoint[i] *= -1.0 * sqrt(self._eta/pi)
            epoint[i] += qi * pi / (2.0 * self._vol * self._eta)   #add jellium term
            for j in range(len(nn)):  #for (nsite, rij)  in nn:
                nsite = nn[j][0]
                rij = nn[j][1]
                qj = compute_average_oxidation_state(nsite)  #nsite 
                for site in zeroed_sites:
                    if nsite.is_periodic_image(site,1e-2):
                        qj = 0
                        break
                erfcval = erfc(self._sqrt_eta*rij)
                ereal[nn[j][2],i] += erfcval * qi * qj / rij
                fijpf = qj / rij / rij / rij* (erfcval + forcepf * rij * exp(-self._eta * rij * rij)) 
                forces[i] += fijpf * (site.coords - nsite.coords) * qi * EwaldSummation.CONV_FACT
                    
        ereal = ereal * 0.5 * EwaldSummation.CONV_FACT
        epoint = epoint * EwaldSummation.CONV_FACT 
        return (ereal, epoint, forces)
    
    @property
    def eta(self):
        return self._eta
    
    def __str__(self):
        output = ["Real = " + str(self.real_space_energy)]
        output.append("Reciprocal = " + str(self.reciprocal_space_energy))
        output.append("Point = " + str(self.point_energy))
        output.append("Total = " + str(self.total_energy))
        output.append("Forces:\n" + str(self.forces))
        return "\n".join(output)
    
class EwaldMinimizer:
    '''
    This class determines the manipulations that will minimize an ewald matrix, given a list of possible manipulations
    This class does not perform the manipulations on a structure, but will return the list of manipulations that should be
    done on one to produce the minimal structure. It returns the manipulations for the n lowest energy orderings. This
    class should be used to perform fractional species substitution or fractional species removal to produce a new structure.
    These manipulations create large numbers of candidate structures, and this class can be used to pick out those with the lowest ewald sum.
    An alternative (possibly more intuitive) interface to this class is the order disordered structure transformation.
    
    Author - Will Richards
    '''
    
    def __init__(self, matrix, m_list, num_to_return = 1, fast = True):
        '''
        Args:
            matrix:      
                a matrix of the ewald sum interaction energies. This is stored in the class as a diagonally symmetric array
                and so self._matrix will not be the same as the input matrix
            m_list:
                list of manipulations. each item is of the form (multiplication fraction, number_of_indices, indices, species)
                These are sorted such that the first manipulation contains the most permutations. this is actually
                evaluated last in the recursion since I'm using pop
            num_to_return: 
                The minimizer will find the number_returned lowest energy structures. This is likely to return a number of
                duplicate structures so it may be necessary to overestimate and then remove the duplicates later. (duplicate checking
                in this process is extremely expensive)
        '''
        self._matrix = copy(matrix)
        for i in range(len(self._matrix)): #make the matrix diagonally symmetric (so matrix[i,:] == matrix[:,j])
            for j in range(i,len(self._matrix)):
                value = (self._matrix[i,j] + self._matrix[j,i])/2
                self._matrix[i,j] = value
                self._matrix[j,i] = value
        self._m_list = deepcopy(sorted(m_list, key = lambda x: comb(len(x[2]), x[1]), reverse = True)) #sort the m_list based on number of permutations
        self._current_minimum = float('inf')
        
        self._output_lists = []
        self._num_to_return = num_to_return
        
        n_combinations = 1  #calculate number of permutations to calculate
        for m in self._m_list:
            n_combinations *=comb(len(m[2]), m[1])
            
        if n_combinations <= num_to_return:
            fast = False                    #If we're returning all sums, don't bother with short circuit algorithm
        
        self.minimize_matrix(fast)
        
        self._best_m_list = self._output_lists[0][1]
        self._minimized_sum = self._output_lists[0][0]
        
    def add_m_list(self, matrix_sum, m_list):
        '''
        This adds an m_list to the output_lists and updates the current minimum if the list is full.
        '''
        if self._output_lists is None:
            self._output_lists = [[matrix_sum, m_list]]
        else:
            bisect.insort(self._output_lists, [matrix_sum, m_list])
        if len(self._output_lists)>self._num_to_return:
            self._output_lists.pop()
        if len(self._output_lists) == self._num_to_return:
            self._current_minimum = self._output_lists[-1][0]
        
        
    def best_case(self, matrix, manipulation, indices_left):
        '''
        Computes a best case given a matrix and manipulation list. This is only used for when there is only one manipulation left
        calculating a best case when there are multiple fractions remaining is much more complex (as sorting and dot products have to be done
        on each row and it just generally scales pretty badly.
        
        Args:
            matrix: 
                the current matrix (with some permutations already performed
            manipulation: 
                (multiplication fraction, number_of_indices, indices, species) describing the manipulation
            indices: 
                set of indices which haven't had a permutation performed on them 
        '''
        indices = list(indices_left.intersection(manipulation[2])) #only look at the indices that are in the manipulation and haven't been used
        fraction = manipulation[0]
        num = manipulation[1]
        
        sums = [2*sum(matrix[i,:])-(1-fraction)*matrix[i,i] for i in indices]   #compute the sum of each row. the weird prefactor on the self 
                                                                                #interaction term is to make the math work out because it actually 
                                                                                #is multiplied by f**2vrather than f like all the other te
        if fraction < 1:    #we want do the thing that we guess will be most minimizing (to get to a lower current minimum faster). Whether 
                            #we want to use the most positive or negative row depends on whether we're increasing or decreasing that row
            next_index = indices[sums.index(max(sums))]
        else:
            next_index = indices[sums.index(min(sums))]

        interactions = list(matrix[indices,:][:,indices].flatten()) #compute a list of things that we may have double counted
        
        if fraction <=1:    #we use the first part of sorted sums. Whether we want highest or lowest depends on the fraction
            sums.sort(reverse = True)
        else:    
            sums.sort()
        if 2*fraction-fraction**2 <= 1:
            interactions.sort(reverse = True)
        else:
            interactions.sort()
        
        #compute a best case using the most minimizing row sums and the most minimizing interactions
        best_case = sum(sum(matrix))+(fraction-1)*sum(sums[:num])+(2*fraction-fraction**2-1)*sum(interactions[:num*(num-1)])
        
        return best_case, next_index
    
    def get_next_index(self, matrix, manipulation, indices_left): #returns an index that should have the most negative effect on the matrix sum
        f = manipulation[0]
        indices = list(indices_left.intersection(manipulation[2]))
        sums = [2*sum(matrix[i,:])-(1-f)*matrix[i,i] for i in indices]
        if f < 1:
            next_index = indices[sums.index(max(sums))]
        else:
            next_index = indices[sums.index(min(sums))]
        
        return next_index

    def _recurse(self, matrix, m_list, indices, fast, output_m_list = []):
        '''
        This method recursively finds the minimal permutations using a binary tree search strategy
        
        Args:
            matrix: 
                The current matrix (with some permutations already performed
            m_list: 
                The list of permutations still to be performed
            indices: 
                Set of indices which haven't had a permutation performed on them
            fast: 
                boolean indicating whether shortcuts by looking at the best case are to be used, the default is true
        
        Returns:
            [minimal value, [list of replacements]]
                Each replacement is a list [index of replaced specie, specie inserted at that index]
        '''
        
        if m_list[-1][1] == 0:
            m_list = copy(m_list)
            m_list.pop()
            if not m_list:
                matrix_sum = sum(sum(matrix))
                if matrix_sum < self._current_minimum:
                    self.add_m_list(matrix_sum, output_m_list)
                return 
            
        if m_list[-1][1]>len(indices.intersection(m_list[-1][2])):
            return
        
        index = None
        
        if fast and len(m_list)==1 and m_list[-1][1]>1:
            best_case = self.best_case(copy(matrix), m_list[-1], indices)
            index = best_case[1]
            if best_case[0] > self._current_minimum:
                return

        
        if index is None and fast:
            index = self.get_next_index(matrix, m_list[-1], indices)
        elif index is None:
            index = m_list[-1][2][-1]    
        
        m_list[-1][2].remove(index)
            
        matrix2 = copy(matrix)
        m_list2 = deepcopy(m_list)
        output_m_list2 = deepcopy(output_m_list)
        
        matrix2[index,:] *= m_list[-1][0]
        matrix2[:,index] *= m_list[-1][0]
        output_m_list2.append([index, m_list[-1][3]])
        indices2= copy(indices)
        m_list2[-1][1] -= 1
        
        if index in indices2:
            indices2.remove(index)
            output2 = self._recurse(matrix2, m_list2, indices2, fast, output_m_list2)
            
        output1 = self._recurse(matrix, m_list, indices, fast, output_m_list)
        
        
    def minimize_matrix(self, fast = True):
        '''
        This method finds and returns the permutations that produce the lowest ewald sum
        calls recursive function to iterate through permutations
        '''
        
        return self._recurse( self._matrix, self._m_list, set(range(len(self._matrix))), fast)
    
    @property
    def best_m_list(self):
        return self._best_m_list
    
    @property
    def minimized_sum(self):
        return self._minimized_sum
    
    @property
    def output_lists(self):
        return self._output_lists
        
=======
#!/usr/bin/env python

"""
This module provides classes for calculating the ewald sum of a structure.
"""

from __future__ import division

__author__="Shyue Ping Ong"
__copyright__ = "Copyright 2011, The Materials Project"
__credits__ = "Christopher Fischer"
__version__ = "1.0"
__maintainer__ = "Shyue Ping Ong"
__email__ = "shyue@mit.edu"
__status__ = "Production"
__date__ ="$Sep 23, 2011M$"

import numpy as np
from math import pi, sqrt, log, exp, cos, sin, erfc
import scipy.constants as sc
from scipy.misc import comb
from pymatgen.core.structure import Structure
from copy import deepcopy, copy
import bisect


def compute_average_oxidation_state(site):
    """
    Calculates the average oxidation state of a site
    
    Args:
        Site to compute average oxidation state
        
    Returns:
        Average oxidation state of site.
    """
    return sum([sp.oxi_state * occu for sp, occu in site.species_and_occu.items() if sp != None])

def minimize_matrix(matrix, indices, num_to_remove, CURRENT_MINIMUM = None): #current minimum works like a global variable since it is a list
    '''
    Minimize a matrix by removing a specific number of rows and columns (if row 4 is removed, column 4 must also be removed)
    This method looks for short circuits to a brute force search by looking at best and worse case scenarios (which can be computed quickly)
    It is about 1000 times faster than brute force.
    '''
    
    if not CURRENT_MINIMUM:
        CURRENT_MINIMUM = [float('inf')]
    
    if num_to_remove>len(indices):  #if we've kept too many rows
        return[float('inf'), []]    #abandon the branch
    
    if num_to_remove==0:                        #if we don't have to remove any more rows
        matrix_sum = sum(sum(matrix))
        if matrix_sum<CURRENT_MINIMUM[0]:
            CURRENT_MINIMUM[0] = matrix_sum
        return [matrix_sum, []]                 #return the sum of the matrix
    
    indices = list(indices)         #make a copy of the indices so recursion doesn't alter them
    matrix2=deepcopy(matrix)
    
    max_index = None
    
    #compute the best case sum for removing rows
    if num_to_remove>1: #lets not do this if we're finding the minimum in the next step anyway
        index_sum = [sum(matrix[i,:])+sum(matrix[:,i])-matrix[i,i] for i in indices]    #compute the value associated with an index assuming no other indices are removed
        max_index = indices[index_sum.index(max(index_sum))]                            #get the index of the maximum value (we'll try removing this row first)
        index_sum_sorted = list(index_sum)
        index_sum_sorted.sort(reverse = True)
        all_interactions = list(matrix[indices,:][:,indices].flatten())                 #get the cells that we could be double counting when removing multiple index
        all_interactions.sort()
        
        #sum the matrix - the rows with maximum 
        best_case = sum(sum(matrix))-sum(index_sum_sorted[:num_to_remove])+sum(all_interactions[:(num_to_remove*(num_to_remove-1))])
        
        if best_case > CURRENT_MINIMUM[0]:
            return [float('inf'), []]   #if the best case doesn't beat the minimum abandon the branch
        
        #try to find rows that should definitely be removed or definitely ignored based on best and worse case performances
        most_positive = []
        most_negative = []
        for i in range(len(indices)):
            index = indices[i]
            interactions = [matrix[index,x]+matrix[x,index] for x in indices if not x == index]
            interactions.sort()
            most_positive.append(index_sum[i]-sum(interactions[:(num_to_remove-1)]))
            most_negative.append(index_sum[i]-sum(interactions[-(num_to_remove-1):]))
            
        most_positive_sorted = sorted(most_positive, reverse = True)
        most_negative_sorted = sorted(most_negative, reverse = True)    
        
        deletion_indices = []
        ignore_indices = []
        for i in range(len(indices)):
            if most_negative[i] > most_positive_sorted[num_to_remove-1]:
                deletion_indices.append(indices[i])
                pass
            if most_positive[i] < most_negative_sorted[num_to_remove-1]:
                ignore_indices.append(indices[i])
                pass
                
        if deletion_indices + ignore_indices:
            for r_index in deletion_indices:
                matrix2[:,r_index] = 0
                matrix2[r_index,:] = 0
                num_to_remove -= 1
                indices.remove(r_index)
            for x in ignore_indices:
                indices.remove(x)
            output = minimize_matrix(matrix2, indices, num_to_remove, CURRENT_MINIMUM)
            output[1] = output[1]+deletion_indices
            output[1].sort()
            return output
    
    #if no shortcuts could be found, recurse down one level by both removing and ignoring one row
    if max_index:
        r_index = max_index
        indices.remove(max_index)
    else:    
        r_index = indices.pop()
    matrix2[:,r_index] = 0
    matrix2[r_index,:] = 0
    sum2 = minimize_matrix(matrix2, indices, num_to_remove-1, CURRENT_MINIMUM)
    sum1 = minimize_matrix(matrix, indices, num_to_remove, CURRENT_MINIMUM)
    if sum1[0]<sum2[0]:
        return sum1
    else:
        sum2[1].append(r_index)
        sum2[1].sort()
        return sum2

class EwaldSummation:
    """
    Calculates the electrostatic energy of a periodic array of charges using the Ewald technique. 
    References : http://www.ee.duke.edu/~ayt/ewaldpaper/ewaldpaper.html
    
    This matrix can be used to do fast calculations of ewald sums after species removal
    
    E = E_recip + E_real + E_point
    
    Atomic units used in the code, then converted to eV.
    """

    # taken from convasp. converts unit of q*q/r into eV 
    CONV_FACT = 1e10 * sc.e / (4 * pi * sc.epsilon_0)
    
    def __init__(self, structure, real_space_cut = -1.0, recip_space_cut = -1.0, eta = -1.0, acc_factor = 8.0):
        """
        Initializes and calculates the Ewald sum. Default convergence parameters have been
        specified, but you can override them if you wish.
        
        Args:
            structure: 
                input structure that must have proper Specie on all sites, i.e.
                Element with oxidation state. Use OxidationStateDecorator in 
                pymatgen.core.structure_modifier for example.
            real_space_cut: 
                Real space cutoff radius dictating how many terms are used in the 
                real space sum. negative means determine automagically using the
                formula given in gulp 3.1 documentation.
            recip_space_cut: 
                Reciprocal space cutoff radius. negative means determine automagically using
                formula given in gulp 3.1 documentation.
            eta: 
                The screening parameter. negative means determine automatically.
                calculate_forces: Set to true if forces are desired
            acc_factor: 
                No. of significant figures each sum is converged to. See the gulp manual. 
        """
        self._s = structure
        self._vol = structure.volume
        
        self._acc_factor = acc_factor

        # set screening length
        self._eta = eta if eta > 0 else (len(structure) * 0.01 / self._vol) ** (1/3) * pi        
        self._sqrt_eta = sqrt(self._eta)
        
        # acc factor used to automatically determine the optimal real and 
        # reciprocal space cutoff radii
        self._accf = sqrt(log(10 ** acc_factor))  
        
        self._rmax = real_space_cut if real_space_cut  > 0 else self._accf/self._sqrt_eta 
        self._gmax = recip_space_cut if recip_space_cut > 0 else 2* self._sqrt_eta * self._accf
        
        oxi_states = [compute_average_oxidation_state(site) for site in structure]
        self._total_q = sum(oxi_states)
        
        self._forces = np.zeros((len(structure),3))
        self._all_nn = self._s.get_all_neighbors(self._rmax, True)
        recip = Structure(self._s.lattice.reciprocal_lattice, ["H"], [np.array([0,0,0])])
        self._recip_nn = recip.get_neighbors(recip[0], self._gmax)
        (self._recip, recip_forces) = self._calc_recip(oxi_states)
        (self._real, self._point, real_point_forces) = self._calc_real_and_point(oxi_states)
        self._forces = recip_forces + real_point_forces
    
    def compute_partial_energy(self, removed_indices):
        """
        Gives total ewald energy for certain sites being removed, i.e. zeroed
        out. 
        """
        total_energy_matrix = self.total_energy_matrix.copy()
        for i in removed_indices:
            total_energy_matrix[i, :] = 0
            total_energy_matrix[:, i] = 0
        return sum(sum(total_energy_matrix))
        
    @property
    def reciprocal_space_energy(self):
        return sum(sum(self._recip))
    
    @property
    def reciprocal_space_energy_matrix(self):
        return self._recip
    
    @property
    def real_space_energy(self):
        return sum(sum(self._real))
    
    @property
    def real_space_energy_matrix(self):
        return self._real
    
    @property
    def point_energy(self):
        return sum(self._point)
    
    @property
    def point_energy_matrix(self):
        return self._point
    
    @property
    def total_energy(self):
        return sum(sum(self._recip)) + sum(sum(self._real)) + sum(self._point)
    
    @property
    def total_energy_matrix(self):
        totalenergy = self._recip + self._real
        for i in range(len(self._point)):
            totalenergy[i,i] += self._point[i]
        return totalenergy
    
    @property
    def forces(self):
        return self._forces
    
    def _calc_recip(self, oxi_states):
        """
        Perform the reciprocal space summation. Calculates the quantity
        E_recip = 1/(2PiV) sum_{G < Gmax} exp(-(G.G/4/eta))/(G.G) S(G)S(-G) where
        S(G) = sum_{k=1,N} q_k exp(-i G.r_k)
        S(G)S(-G) = |S(G)|**2
        """
        
        prefactor = 2 * pi / self._vol
        erecip = np.zeros( (self._s.num_sites,self._s.num_sites) )
        forces = np.zeros((len(self._s),3))
        
        nn = self._recip_nn
        for (n,dist) in nn:
            gvect = n.coords
            gsquare = np.linalg.norm(gvect) ** 2
            expval = exp(-1.0 * gsquare / (4.0 * self._eta))
                        
            #calculate the structure factor
            sfactor = np.zeros( (self._s.num_sites,self._s.num_sites) )
            for i in range(self._s.num_sites):
                sitei = self._s[i]
                qi = oxi_states[i]
                for j in range(self._s.num_sites):
                    sitej = self._s[j]
                    qj = oxi_states[j]
                    exparg = np.dot(gvect, sitei.coords-sitej.coords) 
                    sfactor[i,j] = qi * qj * (cos(exparg) + sin(exparg))
                    
            erecip += expval/gsquare*sfactor
            
            #do forces if necessary
            sreal = 0.0
            simag = 0.0
            for i in range(self._s.num_sites):
                site = self._s[i]
                exparg = np.dot(gvect, site.coords)
                qj = oxi_states[i]  
                sreal += qj * cos(exparg)
                simag += qj * sin(exparg)
                
            for i in range(self._s.num_sites):    
                site = self._s[i]
                exparg = np.dot(gvect, site.coords) 
                qj = oxi_states[i]  
                pref = 2 * expval / gsquare * qj
                forces[i] += prefactor * pref * gvect * (sreal * sin(exparg) - simag * cos(exparg)) * EwaldSummation.CONV_FACT
            
        return (erecip * prefactor * EwaldSummation.CONV_FACT , forces)
    

    def _calc_real_and_point(self, oxi_states, zeroed_sites = ()):
        """
        Determines the self energy -(eta/pi)**(1/2) * sum_{i=1}^{N} q_i**2
        
        If cell is charged a compensating background is added (i.e. a G=0 term)
        """
        
        all_nn = self._all_nn
        forcepf = 2.0 * self._sqrt_eta/sqrt(pi)
        ereal = np.zeros( (self._s.num_sites,self._s.num_sites) )
        epoint = np.zeros( (self._s.num_sites) )
        forces = np.zeros((len(self._s),3))
        
        for i in range(self._s.num_sites):
            site = self._s[i]
            nn = all_nn[i] #self._s.get_neighbors(site, self._rmax)
            qi = oxi_states[i]
            epoint[i] = qi*qi
            epoint[i] *= -1.0 * sqrt(self._eta/pi)
            epoint[i] += qi * pi / (2.0 * self._vol * self._eta)   #add jellium term
            for j in range(len(nn)):  #for (nsite, rij)  in nn:
                nsite = nn[j][0]
                rij = nn[j][1]
                qj = compute_average_oxidation_state(nsite)  #nsite 
                for site in zeroed_sites:
                    if nsite.is_periodic_image(site,1e-2):
                        qj = 0
                        break
                erfcval = erfc(self._sqrt_eta*rij)
                ereal[nn[j][2],i] += erfcval * qi * qj / rij
                fijpf = qj / rij / rij / rij* (erfcval + forcepf * rij * exp(-self._eta * rij * rij)) 
                forces[i] += fijpf * (site.coords - nsite.coords) * qi * EwaldSummation.CONV_FACT
                    
        ereal = ereal * 0.5 * EwaldSummation.CONV_FACT
        epoint = epoint * EwaldSummation.CONV_FACT 
        return (ereal, epoint, forces)
    
    @property
    def eta(self):
        return self._eta
    
    def __str__(self):
        output = ["Real = " + str(self.real_space_energy)]
        output.append("Reciprocal = " + str(self.reciprocal_space_energy))
        output.append("Point = " + str(self.point_energy))
        output.append("Total = " + str(self.total_energy))
        output.append("Forces:\n" + str(self.forces))
        return "\n".join(output)
    
class EwaldMinimizer:
    '''
    This class determines the manipulations that will minimize an ewald matrix, given a list of possible manipulations
    This class does not perform the manipulations on a structure, but will return the list of manipulations that should be
    done on one to produce the minimal structure. It returns the manipulations for the n lowest energy orderings. This
    class should be used to perform fractional species substitution or fractional species removal to produce a new structure.
    These manipulations create large numbers of candidate structures, and this class can be used to pick out those with the lowest ewald sum.
    An alternative (possibly more intuitive) interface to this class is the order disordered structure transformation.
    
    Author - Will Richards
    '''
    
    def __init__(self, matrix, m_list, num_to_return = 1, fast = True):
        '''
        Args:
            matrix:      
                a matrix of the ewald sum interaction energies. This is stored in the class as a diagonally symmetric array
                and so self._matrix will not be the same as the input matrix
            m_list:
                list of manipulations. each item is of the form (multiplication fraction, number_of_indices, indices, species)
                These are sorted such that the first manipulation contains the most permutations. this is actually
                evaluated last in the recursion since I'm using pop
            num_to_return: 
                The minimizer will find the number_returned lowest energy structures. This is likely to return a number of
                duplicate structures so it may be necessary to overestimate and then remove the duplicates later. (duplicate checking
                in this process is extremely expensive)
        '''
        self._matrix = copy(matrix)
        for i in range(len(self._matrix)): #make the matrix diagonally symmetric (so matrix[i,:] == matrix[:,j])
            for j in range(i,len(self._matrix)):
                value = (self._matrix[i,j] + self._matrix[j,i])/2
                self._matrix[i,j] = value
                self._matrix[j,i] = value
        self._m_list = deepcopy(sorted(m_list, key = lambda x: comb(len(x[2]), x[1]), reverse = True)) #sort the m_list based on number of permutations
        self._current_minimum = float('inf')
        
        self._output_lists = []
        self._num_to_return = num_to_return
        
        n_combinations = 1  #calculate number of permutations to calculate
        for m in self._m_list:
            n_combinations *=comb(len(m[2]), m[1])
            
        if n_combinations <= num_to_return:
            fast = False                    #If we're returning all sums, don't bother with short circuit algorithm
        
        self.minimize_matrix(fast)
        
        self._best_m_list = self._output_lists[0][1]
        self._minimized_sum = self._output_lists[0][0]
        
    def add_m_list(self, matrix_sum, m_list):
        '''
        This adds an m_list to the output_lists and updates the current minimum if the list is full.
        '''
        if self._output_lists is None:
            self._output_lists = [[matrix_sum, m_list]]
        else:
            bisect.insort(self._output_lists, [matrix_sum, m_list])
        if len(self._output_lists)>self._num_to_return:
            self._output_lists.pop()
        if len(self._output_lists) == self._num_to_return:
            self._current_minimum = self._output_lists[-1][0]
        
        
    def best_case(self, matrix, manipulation, indices_left):
        '''
        Computes a best case given a matrix and manipulation list. This is only used for when there is only one manipulation left
        calculating a best case when there are multiple fractions remaining is much more complex (as sorting and dot products have to be done
        on each row and it just generally scales pretty badly.
        
        Args:
            matrix: 
                the current matrix (with some permutations already performed
            manipulation: 
                (multiplication fraction, number_of_indices, indices, species) describing the manipulation
            indices: 
                set of indices which haven't had a permutation performed on them 
        '''
        indices = list(indices_left.intersection(manipulation[2])) #only look at the indices that are in the manipulation and haven't been used
        fraction = manipulation[0]
        num = manipulation[1]
        
        sums = [2*sum(matrix[i,:])-(1-fraction)*matrix[i,i] for i in indices]   #compute the sum of each row. the weird prefactor on the self 
                                                                                #interaction term is to make the math work out because it actually 
                                                                                #is multiplied by f**2vrather than f like all the other te
        if fraction < 1:    #we want do the thing that we guess will be most minimizing (to get to a lower current minimum faster). Whether 
                            #we want to use the most positive or negative row depends on whether we're increasing or decreasing that row
            next_index = indices[sums.index(max(sums))]
        else:
            next_index = indices[sums.index(min(sums))]

        interactions = list(matrix[indices,:][:,indices].flatten()) #compute a list of things that we may have double counted
        
        if fraction <=1:    #we use the first part of sorted sums. Whether we want highest or lowest depends on the fraction
            sums.sort(reverse = True)
        else:    
            sums.sort()
        if 2*fraction-fraction**2 <= 1:
            interactions.sort(reverse = True)
        else:
            interactions.sort()
        
        #compute a best case using the most minimizing row sums and the most minimizing interactions
        best_case = sum(sum(matrix))+(fraction-1)*sum(sums[:num])+(2*fraction-fraction**2-1)*sum(interactions[:num*(num-1)])
        
        return best_case, next_index
    
    def get_next_index(self, matrix, manipulation, indices_left): #returns an index that should have the most negative effect on the matrix sum
        f = manipulation[0]
        indices = list(indices_left.intersection(manipulation[2]))
        sums = [2*sum(matrix[i,:])-(1-f)*matrix[i,i] for i in indices]
        if f < 1:
            next_index = indices[sums.index(max(sums))]
        else:
            next_index = indices[sums.index(min(sums))]
        
        return next_index

    def _recurse(self, matrix, m_list, indices, fast, output_m_list = []):
        '''
        This method recursively finds the minimal permutations using a binary tree search strategy
        
        Args:
            matrix: 
                The current matrix (with some permutations already performed
            m_list: 
                The list of permutations still to be performed
            indices: 
                Set of indices which haven't had a permutation performed on them
            fast: 
                boolean indicating whether shortcuts by looking at the best case are to be used, the default is true
        
        Returns:
            [minimal value, [list of replacements]]
                Each replacement is a list [index of replaced specie, specie inserted at that index]
        '''
        
        if m_list[-1][1] == 0:
            m_list = copy(m_list)
            m_list.pop()
            if not m_list:
                matrix_sum = sum(sum(matrix))
                if matrix_sum < self._current_minimum:
                    self.add_m_list(matrix_sum, output_m_list)
                return 
            
        if m_list[-1][1]>len(indices.intersection(m_list[-1][2])):
            return
        
        index = None
        
        if fast and len(m_list)==1 and m_list[-1][1]>1:
            best_case = self.best_case(copy(matrix), m_list[-1], indices)
            index = best_case[1]
            if best_case[0] > self._current_minimum:
                return

        
        if index is None and fast:
            index = self.get_next_index(matrix, m_list[-1], indices)
        elif index is None:
            index = m_list[-1][2][-1]    
        
        m_list[-1][2].remove(index)
            
        matrix2 = copy(matrix)
        m_list2 = deepcopy(m_list)
        output_m_list2 = deepcopy(output_m_list)
        
        matrix2[index,:] *= m_list[-1][0]
        matrix2[:,index] *= m_list[-1][0]
        output_m_list2.append([index, m_list[-1][3]])
        indices2= copy(indices)
        m_list2[-1][1] -= 1
        
        if index in indices2:
            indices2.remove(index)
            output2 = self._recurse(matrix2, m_list2, indices2, fast, output_m_list2)
            
        output1 = self._recurse(matrix, m_list, indices, fast, output_m_list)
        
        
    def minimize_matrix(self, fast = True):
        '''
        This method finds and returns the permutations that produce the lowest ewald sum
        calls recursive function to iterate through permutations
        '''
        
        return self._recurse( self._matrix, self._m_list, set(range(len(self._matrix))), fast)
    
    @property
    def best_m_list(self):
        return self._best_m_list
    
    @property
    def minimized_sum(self):
        return self._minimized_sum
    
    @property
    def output_lists(self):
        return self._output_lists
        
>>>>>>> faac1db8
<|MERGE_RESOLUTION|>--- conflicted
+++ resolved
@@ -1,1105 +1,547 @@
-<<<<<<< HEAD
-#!/usr/bin/env python
-
-"""
-This module provides classes for calculating the ewald sum of a structure.
-"""
-
-from __future__ import division
-
-__author__="Shyue Ping Ong"
-__copyright__ = "Copyright 2011, The Materials Project"
-__credits__ = "Christopher Fischer"
-__version__ = "1.0"
-__maintainer__ = "Shyue Ping Ong"
-__email__ = "shyue@mit.edu"
-__status__ = "Production"
-__date__ ="$Sep 23, 2011M$"
-
-import numpy as np
-from math import pi, sqrt, log, exp, cos, sin, erfc
-import scipy.constants as sc
-from scipy.misc import comb
-from pymatgen.core.structure import Structure
-from copy import deepcopy, copy
-import bisect
-
-
-def compute_average_oxidation_state(site):
-    """
-    Calculates the average oxidation state of a site
-    
-    Args:
-        Site to compute average oxidation state
-        
-    Returns:
-        Average oxidation state of site.
-    """
-    return sum([sp.oxi_state * occu for sp, occu in site.species_and_occu.items() if sp != None])
-
-def minimize_matrix(matrix, indices, num_to_remove, CURRENT_MINIMUM = None): #current minimum works like a global variable since it is a list
-    '''
-    Minimize a matrix by removing a specific number of rows and columns (if row 4 is removed, column 4 must also be removed)
-    This method looks for short circuits to a brute force search by looking at best and worse case scenarios (which can be computed quickly)
-    It is about 1000 times faster than brute force.
-    '''
-    
-    if not CURRENT_MINIMUM:
-        CURRENT_MINIMUM = [float('inf')]
-    
-    if num_to_remove>len(indices):  #if we've kept too many rows
-        return[float('inf'), []]    #abandon the branch
-    
-    if num_to_remove==0:                        #if we don't have to remove any more rows
-        matrix_sum = sum(sum(matrix))
-        if matrix_sum<CURRENT_MINIMUM[0]:
-            CURRENT_MINIMUM[0] = matrix_sum
-        return [matrix_sum, []]                 #return the sum of the matrix
-    
-    indices = list(indices)         #make a copy of the indices so recursion doesn't alter them
-    matrix2=deepcopy(matrix)
-    
-    max_index = None
-    
-    #compute the best case sum for removing rows
-    if num_to_remove>1: #lets not do this if we're finding the minimum in the next step anyway
-        index_sum = [sum(matrix[i,:])+sum(matrix[:,i])-matrix[i,i] for i in indices]    #compute the value associated with an index assuming no other indices are removed
-        max_index = indices[index_sum.index(max(index_sum))]                            #get the index of the maximum value (we'll try removing this row first)
-        index_sum_sorted = list(index_sum)
-        index_sum_sorted.sort(reverse = True)
-        all_interactions = list(matrix[indices,:][:,indices].flatten())                 #get the cells that we could be double counting when removing multiple index
-        all_interactions.sort()
-        
-        #sum the matrix - the rows with maximum 
-        best_case = sum(sum(matrix))-sum(index_sum_sorted[:num_to_remove])+sum(all_interactions[:(num_to_remove*(num_to_remove-1))])
-        
-        if best_case > CURRENT_MINIMUM[0]:
-            return [float('inf'), []]   #if the best case doesn't beat the minimum abandon the branch
-        
-        #try to find rows that should definitely be removed or definitely ignored based on best and worse case performances
-        most_positive = []
-        most_negative = []
-        for i in range(len(indices)):
-            index = indices[i]
-            interactions = [matrix[index,x]+matrix[x,index] for x in indices if not x == index]
-            interactions.sort()
-            most_positive.append(index_sum[i]-sum(interactions[:(num_to_remove-1)]))
-            most_negative.append(index_sum[i]-sum(interactions[-(num_to_remove-1):]))
-            
-        most_positive_sorted = sorted(most_positive, reverse = True)
-        most_negative_sorted = sorted(most_negative, reverse = True)    
-        
-        deletion_indices = []
-        ignore_indices = []
-        for i in range(len(indices)):
-            if most_negative[i] > most_positive_sorted[num_to_remove-1]:
-                deletion_indices.append(indices[i])
-                pass
-            if most_positive[i] < most_negative_sorted[num_to_remove-1]:
-                ignore_indices.append(indices[i])
-                pass
-                
-        if deletion_indices + ignore_indices:
-            for r_index in deletion_indices:
-                matrix2[:,r_index] = 0
-                matrix2[r_index,:] = 0
-                num_to_remove -= 1
-                indices.remove(r_index)
-            for x in ignore_indices:
-                indices.remove(x)
-            output = minimize_matrix(matrix2, indices, num_to_remove, CURRENT_MINIMUM)
-            output[1] = output[1]+deletion_indices
-            output[1].sort()
-            return output
-    
-    #if no shortcuts could be found, recurse down one level by both removing and ignoring one row
-    if max_index:
-        r_index = max_index
-        indices.remove(max_index)
-    else:    
-        r_index = indices.pop()
-    matrix2[:,r_index] = 0
-    matrix2[r_index,:] = 0
-    sum2 = minimize_matrix(matrix2, indices, num_to_remove-1, CURRENT_MINIMUM)
-    sum1 = minimize_matrix(matrix, indices, num_to_remove, CURRENT_MINIMUM)
-    if sum1[0]<sum2[0]:
-        return sum1
-    else:
-        sum2[1].append(r_index)
-        sum2[1].sort()
-        return sum2
-
-class EwaldSummation:
-    """
-    Calculates the electrostatic energy of a periodic array of charges using the Ewald technique. 
-    References : http://www.ee.duke.edu/~ayt/ewaldpaper/ewaldpaper.html
-    
-    This matrix can be used to do fast calculations of ewald sums after species removal
-    
-    E = E_recip + E_real + E_point
-    
-    Atomic units used in the code, then converted to eV.
-    """
-
-    # taken from convasp. converts unit of q*q/r into eV 
-    CONV_FACT = 1e10 * sc.e / (4 * pi * sc.epsilon_0)
-    
-    def __init__(self, structure, real_space_cut = -1.0, recip_space_cut = -1.0, eta = -1.0, acc_factor = 8.0):
-        """
-        Initializes and calculates the Ewald sum. Default convergence parameters have been
-        specified, but you can override them if you wish.
-        
-        Args:
-            structure: 
-                input structure that must have proper Specie on all sites, i.e.
-                Element with oxidation state. Use OxidationStateDecorator in 
-                pymatgen.core.structure_modifier for example.
-            real_space_cut: 
-                Real space cutoff radius dictating how many terms are used in the 
-                real space sum. negative means determine automagically using the
-                formula given in gulp 3.1 documentation.
-            recip_space_cut: 
-                Reciprocal space cutoff radius. negative means determine automagically using
-                formula given in gulp 3.1 documentation.
-            eta: 
-                The screening parameter. negative means determine automatically.
-                calculate_forces: Set to true if forces are desired
-            acc_factor: 
-                No. of significant figures each sum is converged to. See the gulp manual. 
-        """
-        self._s = structure
-        self._vol = structure.volume
-        
-        self._acc_factor = acc_factor
-
-        # set screening length
-        self._eta = eta if eta > 0 else (len(structure) * 0.01 / self._vol) ** (1/3) * pi        
-        self._sqrt_eta = sqrt(self._eta)
-        
-        # acc factor used to automatically determine the optimal real and 
-        # reciprocal space cutoff radii
-        self._accf = sqrt(log(10 ** acc_factor))  
-        
-        self._rmax = real_space_cut if real_space_cut  > 0 else self._accf/self._sqrt_eta 
-        self._gmax = recip_space_cut if recip_space_cut > 0 else 2* self._sqrt_eta * self._accf
-        
-        oxi_states = [compute_average_oxidation_state(site) for site in structure]
-        self._total_q = sum(oxi_states)
-        
-        self._forces = np.zeros((len(structure),3))
-        self._all_nn = self._s.get_all_neighbors(self._rmax, True)
-        recip = Structure(self._s.lattice.reciprocal_lattice, ["H"], [np.array([0,0,0])])
-        self._recip_nn = recip.get_neighbors(recip[0], self._gmax)
-        (self._recip, recip_forces) = self._calc_recip(oxi_states)
-        (self._real, self._point, real_point_forces) = self._calc_real_and_point(oxi_states)
-        self._forces = recip_forces + real_point_forces
-    
-    def compute_partial_energy(self, removed_indices):
-        """
-        Gives total ewald energy for certain sites being removed, i.e. zeroed
-        out. 
-        """
-        recp = self._recip.copy()
-        real = self._real.copy()
-        point = self._point.copy()
-        for i in removed_indices:
-            recp[i, :] = 0
-            recp[:, i] = 0
-            real[i, :] = 0
-            real[:, i] = 0
-            point[i] = 0
-            
-        return sum(sum(real)) + sum(point) + sum(sum(recp))
-        
-    @property
-    def reciprocal_space_energy(self):
-        return sum(sum(self._recip))
-    
-    @property
-    def reciprocal_space_energy_matrix(self):
-        return self._recip
-    
-    @property
-    def real_space_energy(self):
-        return sum(sum(self._real))
-    
-    @property
-    def real_space_energy_matrix(self):
-        return self._real
-    
-    @property
-    def point_energy(self):
-        return sum(self._point)
-    
-    @property
-    def point_energy_matrix(self):
-        return self._point
-    
-    @property
-    def total_energy(self):
-        return sum(sum(self._recip)) + sum(sum(self._real)) + sum(self._point)
-    
-    @property
-    def total_energy_matrix(self):
-        totalenergy = self._recip + self._real
-        for i in range(len(self._point)):
-            totalenergy[i,i] += self._point[i]
-        return totalenergy
-    
-    @property
-    def forces(self):
-        return self._forces
-    
-    def _calc_recip(self, oxi_states):
-        """
-        Perform the reciprocal space summation. Calculates the quantity
-        E_recip = 1/(2PiV) sum_{G < Gmax} exp(-(G.G/4/eta))/(G.G) S(G)S(-G) where
-        S(G) = sum_{k=1,N} q_k exp(-i G.r_k)
-        S(G)S(-G) = |S(G)|**2
-        """
-        
-        prefactor = 2 * pi / self._vol
-        erecip = np.zeros( (self._s.num_sites,self._s.num_sites) )
-        forces = np.zeros((len(self._s),3))
-        
-        nn = self._recip_nn
-        for (n,dist) in nn:
-            gvect = n.coords
-            gsquare = np.linalg.norm(gvect) ** 2
-            expval = exp(-1.0 * gsquare / (4.0 * self._eta))
-                        
-            #calculate the structure factor
-            sfactor = np.zeros( (self._s.num_sites,self._s.num_sites) )
-            for i in range(self._s.num_sites):
-                sitei = self._s[i]
-                qi = oxi_states[i]
-                for j in range(self._s.num_sites):
-                    sitej = self._s[j]
-                    qj = oxi_states[j]
-                    exparg = np.dot(gvect, sitei.coords-sitej.coords) 
-                    sfactor[i,j] = qi * qj * (cos(exparg) + sin(exparg))
-                    
-            erecip += expval/gsquare*sfactor
-            
-            #do forces if necessary
-            sreal = 0.0
-            simag = 0.0
-            for i in range(self._s.num_sites):
-                site = self._s[i]
-                exparg = np.dot(gvect, site.coords)
-                qj = oxi_states[i]  
-                sreal += qj * cos(exparg)
-                simag += qj * sin(exparg)
-                
-            for i in range(self._s.num_sites):    
-                site = self._s[i]
-                exparg = np.dot(gvect, site.coords) 
-                qj = oxi_states[i]  
-                pref = 2 * expval / gsquare * qj
-                forces[i] += prefactor * pref * gvect * (sreal * sin(exparg) - simag * cos(exparg)) * EwaldSummation.CONV_FACT
-            
-        return (erecip * prefactor * EwaldSummation.CONV_FACT , forces)
-    
-
-    def _calc_real_and_point(self, oxi_states, zeroed_sites = ()):
-        """
-        Determines the self energy -(eta/pi)**(1/2) * sum_{i=1}^{N} q_i**2
-        
-        If cell is charged a compensating background is added (i.e. a G=0 term)
-        """
-        
-        all_nn = self._all_nn
-        forcepf = 2.0 * self._sqrt_eta/sqrt(pi)
-        ereal = np.zeros( (self._s.num_sites,self._s.num_sites) )
-        epoint = np.zeros( (self._s.num_sites) )
-        forces = np.zeros((len(self._s),3))
-        
-        for i in range(self._s.num_sites):
-            site = self._s[i]
-            nn = all_nn[i] #self._s.get_neighbors(site, self._rmax)
-            qi = oxi_states[i]
-            epoint[i] = qi*qi
-            epoint[i] *= -1.0 * sqrt(self._eta/pi)
-            epoint[i] += qi * pi / (2.0 * self._vol * self._eta)   #add jellium term
-            for j in range(len(nn)):  #for (nsite, rij)  in nn:
-                nsite = nn[j][0]
-                rij = nn[j][1]
-                qj = compute_average_oxidation_state(nsite)  #nsite 
-                for site in zeroed_sites:
-                    if nsite.is_periodic_image(site,1e-2):
-                        qj = 0
-                        break
-                erfcval = erfc(self._sqrt_eta*rij)
-                ereal[nn[j][2],i] += erfcval * qi * qj / rij
-                fijpf = qj / rij / rij / rij* (erfcval + forcepf * rij * exp(-self._eta * rij * rij)) 
-                forces[i] += fijpf * (site.coords - nsite.coords) * qi * EwaldSummation.CONV_FACT
-                    
-        ereal = ereal * 0.5 * EwaldSummation.CONV_FACT
-        epoint = epoint * EwaldSummation.CONV_FACT 
-        return (ereal, epoint, forces)
-    
-    @property
-    def eta(self):
-        return self._eta
-    
-    def __str__(self):
-        output = ["Real = " + str(self.real_space_energy)]
-        output.append("Reciprocal = " + str(self.reciprocal_space_energy))
-        output.append("Point = " + str(self.point_energy))
-        output.append("Total = " + str(self.total_energy))
-        output.append("Forces:\n" + str(self.forces))
-        return "\n".join(output)
-    
-class EwaldMinimizer:
-    '''
-    This class determines the manipulations that will minimize an ewald matrix, given a list of possible manipulations
-    This class does not perform the manipulations on a structure, but will return the list of manipulations that should be
-    done on one to produce the minimal structure. It returns the manipulations for the n lowest energy orderings. This
-    class should be used to perform fractional species substitution or fractional species removal to produce a new structure.
-    These manipulations create large numbers of candidate structures, and this class can be used to pick out those with the lowest ewald sum.
-    An alternative (possibly more intuitive) interface to this class is the order disordered structure transformation.
-    
-    Author - Will Richards
-    '''
-    
-    def __init__(self, matrix, m_list, num_to_return = 1, fast = True):
-        '''
-        Args:
-            matrix:      
-                a matrix of the ewald sum interaction energies. This is stored in the class as a diagonally symmetric array
-                and so self._matrix will not be the same as the input matrix
-            m_list:
-                list of manipulations. each item is of the form (multiplication fraction, number_of_indices, indices, species)
-                These are sorted such that the first manipulation contains the most permutations. this is actually
-                evaluated last in the recursion since I'm using pop
-            num_to_return: 
-                The minimizer will find the number_returned lowest energy structures. This is likely to return a number of
-                duplicate structures so it may be necessary to overestimate and then remove the duplicates later. (duplicate checking
-                in this process is extremely expensive)
-        '''
-        self._matrix = copy(matrix)
-        for i in range(len(self._matrix)): #make the matrix diagonally symmetric (so matrix[i,:] == matrix[:,j])
-            for j in range(i,len(self._matrix)):
-                value = (self._matrix[i,j] + self._matrix[j,i])/2
-                self._matrix[i,j] = value
-                self._matrix[j,i] = value
-        self._m_list = deepcopy(sorted(m_list, key = lambda x: comb(len(x[2]), x[1]), reverse = True)) #sort the m_list based on number of permutations
-        self._current_minimum = float('inf')
-        
-        self._output_lists = []
-        self._num_to_return = num_to_return
-        
-        n_combinations = 1  #calculate number of permutations to calculate
-        for m in self._m_list:
-            n_combinations *=comb(len(m[2]), m[1])
-            
-        if n_combinations <= num_to_return:
-            fast = False                    #If we're returning all sums, don't bother with short circuit algorithm
-        
-        self.minimize_matrix(fast)
-        
-        self._best_m_list = self._output_lists[0][1]
-        self._minimized_sum = self._output_lists[0][0]
-        
-    def add_m_list(self, matrix_sum, m_list):
-        '''
-        This adds an m_list to the output_lists and updates the current minimum if the list is full.
-        '''
-        if self._output_lists is None:
-            self._output_lists = [[matrix_sum, m_list]]
-        else:
-            bisect.insort(self._output_lists, [matrix_sum, m_list])
-        if len(self._output_lists)>self._num_to_return:
-            self._output_lists.pop()
-        if len(self._output_lists) == self._num_to_return:
-            self._current_minimum = self._output_lists[-1][0]
-        
-        
-    def best_case(self, matrix, manipulation, indices_left):
-        '''
-        Computes a best case given a matrix and manipulation list. This is only used for when there is only one manipulation left
-        calculating a best case when there are multiple fractions remaining is much more complex (as sorting and dot products have to be done
-        on each row and it just generally scales pretty badly.
-        
-        Args:
-            matrix: 
-                the current matrix (with some permutations already performed
-            manipulation: 
-                (multiplication fraction, number_of_indices, indices, species) describing the manipulation
-            indices: 
-                set of indices which haven't had a permutation performed on them 
-        '''
-        indices = list(indices_left.intersection(manipulation[2])) #only look at the indices that are in the manipulation and haven't been used
-        fraction = manipulation[0]
-        num = manipulation[1]
-        
-        sums = [2*sum(matrix[i,:])-(1-fraction)*matrix[i,i] for i in indices]   #compute the sum of each row. the weird prefactor on the self 
-                                                                                #interaction term is to make the math work out because it actually 
-                                                                                #is multiplied by f**2vrather than f like all the other te
-        if fraction < 1:    #we want do the thing that we guess will be most minimizing (to get to a lower current minimum faster). Whether 
-                            #we want to use the most positive or negative row depends on whether we're increasing or decreasing that row
-            next_index = indices[sums.index(max(sums))]
-        else:
-            next_index = indices[sums.index(min(sums))]
-
-        interactions = list(matrix[indices,:][:,indices].flatten()) #compute a list of things that we may have double counted
-        
-        if fraction <=1:    #we use the first part of sorted sums. Whether we want highest or lowest depends on the fraction
-            sums.sort(reverse = True)
-        else:    
-            sums.sort()
-        if 2*fraction-fraction**2 <= 1:
-            interactions.sort(reverse = True)
-        else:
-            interactions.sort()
-        
-        #compute a best case using the most minimizing row sums and the most minimizing interactions
-        best_case = sum(sum(matrix))+(fraction-1)*sum(sums[:num])+(2*fraction-fraction**2-1)*sum(interactions[:num*(num-1)])
-        
-        return best_case, next_index
-    
-    def get_next_index(self, matrix, manipulation, indices_left): #returns an index that should have the most negative effect on the matrix sum
-        f = manipulation[0]
-        indices = list(indices_left.intersection(manipulation[2]))
-        sums = [2*sum(matrix[i,:])-(1-f)*matrix[i,i] for i in indices]
-        if f < 1:
-            next_index = indices[sums.index(max(sums))]
-        else:
-            next_index = indices[sums.index(min(sums))]
-        
-        return next_index
-
-    def _recurse(self, matrix, m_list, indices, fast, output_m_list = []):
-        '''
-        This method recursively finds the minimal permutations using a binary tree search strategy
-        
-        Args:
-            matrix: 
-                The current matrix (with some permutations already performed
-            m_list: 
-                The list of permutations still to be performed
-            indices: 
-                Set of indices which haven't had a permutation performed on them
-            fast: 
-                boolean indicating whether shortcuts by looking at the best case are to be used, the default is true
-        
-        Returns:
-            [minimal value, [list of replacements]]
-                Each replacement is a list [index of replaced specie, specie inserted at that index]
-        '''
-        
-        if m_list[-1][1] == 0:
-            m_list = copy(m_list)
-            m_list.pop()
-            if not m_list:
-                matrix_sum = sum(sum(matrix))
-                if matrix_sum < self._current_minimum:
-                    self.add_m_list(matrix_sum, output_m_list)
-                return 
-            
-        if m_list[-1][1]>len(indices.intersection(m_list[-1][2])):
-            return
-        
-        index = None
-        
-        if fast and len(m_list)==1 and m_list[-1][1]>1:
-            best_case = self.best_case(copy(matrix), m_list[-1], indices)
-            index = best_case[1]
-            if best_case[0] > self._current_minimum:
-                return
-
-        
-        if index is None and fast:
-            index = self.get_next_index(matrix, m_list[-1], indices)
-        elif index is None:
-            index = m_list[-1][2][-1]    
-        
-        m_list[-1][2].remove(index)
-            
-        matrix2 = copy(matrix)
-        m_list2 = deepcopy(m_list)
-        output_m_list2 = deepcopy(output_m_list)
-        
-        matrix2[index,:] *= m_list[-1][0]
-        matrix2[:,index] *= m_list[-1][0]
-        output_m_list2.append([index, m_list[-1][3]])
-        indices2= copy(indices)
-        m_list2[-1][1] -= 1
-        
-        if index in indices2:
-            indices2.remove(index)
-            output2 = self._recurse(matrix2, m_list2, indices2, fast, output_m_list2)
-            
-        output1 = self._recurse(matrix, m_list, indices, fast, output_m_list)
-        
-        
-    def minimize_matrix(self, fast = True):
-        '''
-        This method finds and returns the permutations that produce the lowest ewald sum
-        calls recursive function to iterate through permutations
-        '''
-        
-        return self._recurse( self._matrix, self._m_list, set(range(len(self._matrix))), fast)
-    
-    @property
-    def best_m_list(self):
-        return self._best_m_list
-    
-    @property
-    def minimized_sum(self):
-        return self._minimized_sum
-    
-    @property
-    def output_lists(self):
-        return self._output_lists
-        
-=======
-#!/usr/bin/env python
-
-"""
-This module provides classes for calculating the ewald sum of a structure.
-"""
-
-from __future__ import division
-
-__author__="Shyue Ping Ong"
-__copyright__ = "Copyright 2011, The Materials Project"
-__credits__ = "Christopher Fischer"
-__version__ = "1.0"
-__maintainer__ = "Shyue Ping Ong"
-__email__ = "shyue@mit.edu"
-__status__ = "Production"
-__date__ ="$Sep 23, 2011M$"
-
-import numpy as np
-from math import pi, sqrt, log, exp, cos, sin, erfc
-import scipy.constants as sc
-from scipy.misc import comb
-from pymatgen.core.structure import Structure
-from copy import deepcopy, copy
-import bisect
-
-
-def compute_average_oxidation_state(site):
-    """
-    Calculates the average oxidation state of a site
-    
-    Args:
-        Site to compute average oxidation state
-        
-    Returns:
-        Average oxidation state of site.
-    """
-    return sum([sp.oxi_state * occu for sp, occu in site.species_and_occu.items() if sp != None])
-
-def minimize_matrix(matrix, indices, num_to_remove, CURRENT_MINIMUM = None): #current minimum works like a global variable since it is a list
-    '''
-    Minimize a matrix by removing a specific number of rows and columns (if row 4 is removed, column 4 must also be removed)
-    This method looks for short circuits to a brute force search by looking at best and worse case scenarios (which can be computed quickly)
-    It is about 1000 times faster than brute force.
-    '''
-    
-    if not CURRENT_MINIMUM:
-        CURRENT_MINIMUM = [float('inf')]
-    
-    if num_to_remove>len(indices):  #if we've kept too many rows
-        return[float('inf'), []]    #abandon the branch
-    
-    if num_to_remove==0:                        #if we don't have to remove any more rows
-        matrix_sum = sum(sum(matrix))
-        if matrix_sum<CURRENT_MINIMUM[0]:
-            CURRENT_MINIMUM[0] = matrix_sum
-        return [matrix_sum, []]                 #return the sum of the matrix
-    
-    indices = list(indices)         #make a copy of the indices so recursion doesn't alter them
-    matrix2=deepcopy(matrix)
-    
-    max_index = None
-    
-    #compute the best case sum for removing rows
-    if num_to_remove>1: #lets not do this if we're finding the minimum in the next step anyway
-        index_sum = [sum(matrix[i,:])+sum(matrix[:,i])-matrix[i,i] for i in indices]    #compute the value associated with an index assuming no other indices are removed
-        max_index = indices[index_sum.index(max(index_sum))]                            #get the index of the maximum value (we'll try removing this row first)
-        index_sum_sorted = list(index_sum)
-        index_sum_sorted.sort(reverse = True)
-        all_interactions = list(matrix[indices,:][:,indices].flatten())                 #get the cells that we could be double counting when removing multiple index
-        all_interactions.sort()
-        
-        #sum the matrix - the rows with maximum 
-        best_case = sum(sum(matrix))-sum(index_sum_sorted[:num_to_remove])+sum(all_interactions[:(num_to_remove*(num_to_remove-1))])
-        
-        if best_case > CURRENT_MINIMUM[0]:
-            return [float('inf'), []]   #if the best case doesn't beat the minimum abandon the branch
-        
-        #try to find rows that should definitely be removed or definitely ignored based on best and worse case performances
-        most_positive = []
-        most_negative = []
-        for i in range(len(indices)):
-            index = indices[i]
-            interactions = [matrix[index,x]+matrix[x,index] for x in indices if not x == index]
-            interactions.sort()
-            most_positive.append(index_sum[i]-sum(interactions[:(num_to_remove-1)]))
-            most_negative.append(index_sum[i]-sum(interactions[-(num_to_remove-1):]))
-            
-        most_positive_sorted = sorted(most_positive, reverse = True)
-        most_negative_sorted = sorted(most_negative, reverse = True)    
-        
-        deletion_indices = []
-        ignore_indices = []
-        for i in range(len(indices)):
-            if most_negative[i] > most_positive_sorted[num_to_remove-1]:
-                deletion_indices.append(indices[i])
-                pass
-            if most_positive[i] < most_negative_sorted[num_to_remove-1]:
-                ignore_indices.append(indices[i])
-                pass
-                
-        if deletion_indices + ignore_indices:
-            for r_index in deletion_indices:
-                matrix2[:,r_index] = 0
-                matrix2[r_index,:] = 0
-                num_to_remove -= 1
-                indices.remove(r_index)
-            for x in ignore_indices:
-                indices.remove(x)
-            output = minimize_matrix(matrix2, indices, num_to_remove, CURRENT_MINIMUM)
-            output[1] = output[1]+deletion_indices
-            output[1].sort()
-            return output
-    
-    #if no shortcuts could be found, recurse down one level by both removing and ignoring one row
-    if max_index:
-        r_index = max_index
-        indices.remove(max_index)
-    else:    
-        r_index = indices.pop()
-    matrix2[:,r_index] = 0
-    matrix2[r_index,:] = 0
-    sum2 = minimize_matrix(matrix2, indices, num_to_remove-1, CURRENT_MINIMUM)
-    sum1 = minimize_matrix(matrix, indices, num_to_remove, CURRENT_MINIMUM)
-    if sum1[0]<sum2[0]:
-        return sum1
-    else:
-        sum2[1].append(r_index)
-        sum2[1].sort()
-        return sum2
-
-class EwaldSummation:
-    """
-    Calculates the electrostatic energy of a periodic array of charges using the Ewald technique. 
-    References : http://www.ee.duke.edu/~ayt/ewaldpaper/ewaldpaper.html
-    
-    This matrix can be used to do fast calculations of ewald sums after species removal
-    
-    E = E_recip + E_real + E_point
-    
-    Atomic units used in the code, then converted to eV.
-    """
-
-    # taken from convasp. converts unit of q*q/r into eV 
-    CONV_FACT = 1e10 * sc.e / (4 * pi * sc.epsilon_0)
-    
-    def __init__(self, structure, real_space_cut = -1.0, recip_space_cut = -1.0, eta = -1.0, acc_factor = 8.0):
-        """
-        Initializes and calculates the Ewald sum. Default convergence parameters have been
-        specified, but you can override them if you wish.
-        
-        Args:
-            structure: 
-                input structure that must have proper Specie on all sites, i.e.
-                Element with oxidation state. Use OxidationStateDecorator in 
-                pymatgen.core.structure_modifier for example.
-            real_space_cut: 
-                Real space cutoff radius dictating how many terms are used in the 
-                real space sum. negative means determine automagically using the
-                formula given in gulp 3.1 documentation.
-            recip_space_cut: 
-                Reciprocal space cutoff radius. negative means determine automagically using
-                formula given in gulp 3.1 documentation.
-            eta: 
-                The screening parameter. negative means determine automatically.
-                calculate_forces: Set to true if forces are desired
-            acc_factor: 
-                No. of significant figures each sum is converged to. See the gulp manual. 
-        """
-        self._s = structure
-        self._vol = structure.volume
-        
-        self._acc_factor = acc_factor
-
-        # set screening length
-        self._eta = eta if eta > 0 else (len(structure) * 0.01 / self._vol) ** (1/3) * pi        
-        self._sqrt_eta = sqrt(self._eta)
-        
-        # acc factor used to automatically determine the optimal real and 
-        # reciprocal space cutoff radii
-        self._accf = sqrt(log(10 ** acc_factor))  
-        
-        self._rmax = real_space_cut if real_space_cut  > 0 else self._accf/self._sqrt_eta 
-        self._gmax = recip_space_cut if recip_space_cut > 0 else 2* self._sqrt_eta * self._accf
-        
-        oxi_states = [compute_average_oxidation_state(site) for site in structure]
-        self._total_q = sum(oxi_states)
-        
-        self._forces = np.zeros((len(structure),3))
-        self._all_nn = self._s.get_all_neighbors(self._rmax, True)
-        recip = Structure(self._s.lattice.reciprocal_lattice, ["H"], [np.array([0,0,0])])
-        self._recip_nn = recip.get_neighbors(recip[0], self._gmax)
-        (self._recip, recip_forces) = self._calc_recip(oxi_states)
-        (self._real, self._point, real_point_forces) = self._calc_real_and_point(oxi_states)
-        self._forces = recip_forces + real_point_forces
-    
-    def compute_partial_energy(self, removed_indices):
-        """
-        Gives total ewald energy for certain sites being removed, i.e. zeroed
-        out. 
-        """
-        total_energy_matrix = self.total_energy_matrix.copy()
-        for i in removed_indices:
-            total_energy_matrix[i, :] = 0
-            total_energy_matrix[:, i] = 0
-        return sum(sum(total_energy_matrix))
-        
-    @property
-    def reciprocal_space_energy(self):
-        return sum(sum(self._recip))
-    
-    @property
-    def reciprocal_space_energy_matrix(self):
-        return self._recip
-    
-    @property
-    def real_space_energy(self):
-        return sum(sum(self._real))
-    
-    @property
-    def real_space_energy_matrix(self):
-        return self._real
-    
-    @property
-    def point_energy(self):
-        return sum(self._point)
-    
-    @property
-    def point_energy_matrix(self):
-        return self._point
-    
-    @property
-    def total_energy(self):
-        return sum(sum(self._recip)) + sum(sum(self._real)) + sum(self._point)
-    
-    @property
-    def total_energy_matrix(self):
-        totalenergy = self._recip + self._real
-        for i in range(len(self._point)):
-            totalenergy[i,i] += self._point[i]
-        return totalenergy
-    
-    @property
-    def forces(self):
-        return self._forces
-    
-    def _calc_recip(self, oxi_states):
-        """
-        Perform the reciprocal space summation. Calculates the quantity
-        E_recip = 1/(2PiV) sum_{G < Gmax} exp(-(G.G/4/eta))/(G.G) S(G)S(-G) where
-        S(G) = sum_{k=1,N} q_k exp(-i G.r_k)
-        S(G)S(-G) = |S(G)|**2
-        """
-        
-        prefactor = 2 * pi / self._vol
-        erecip = np.zeros( (self._s.num_sites,self._s.num_sites) )
-        forces = np.zeros((len(self._s),3))
-        
-        nn = self._recip_nn
-        for (n,dist) in nn:
-            gvect = n.coords
-            gsquare = np.linalg.norm(gvect) ** 2
-            expval = exp(-1.0 * gsquare / (4.0 * self._eta))
-                        
-            #calculate the structure factor
-            sfactor = np.zeros( (self._s.num_sites,self._s.num_sites) )
-            for i in range(self._s.num_sites):
-                sitei = self._s[i]
-                qi = oxi_states[i]
-                for j in range(self._s.num_sites):
-                    sitej = self._s[j]
-                    qj = oxi_states[j]
-                    exparg = np.dot(gvect, sitei.coords-sitej.coords) 
-                    sfactor[i,j] = qi * qj * (cos(exparg) + sin(exparg))
-                    
-            erecip += expval/gsquare*sfactor
-            
-            #do forces if necessary
-            sreal = 0.0
-            simag = 0.0
-            for i in range(self._s.num_sites):
-                site = self._s[i]
-                exparg = np.dot(gvect, site.coords)
-                qj = oxi_states[i]  
-                sreal += qj * cos(exparg)
-                simag += qj * sin(exparg)
-                
-            for i in range(self._s.num_sites):    
-                site = self._s[i]
-                exparg = np.dot(gvect, site.coords) 
-                qj = oxi_states[i]  
-                pref = 2 * expval / gsquare * qj
-                forces[i] += prefactor * pref * gvect * (sreal * sin(exparg) - simag * cos(exparg)) * EwaldSummation.CONV_FACT
-            
-        return (erecip * prefactor * EwaldSummation.CONV_FACT , forces)
-    
-
-    def _calc_real_and_point(self, oxi_states, zeroed_sites = ()):
-        """
-        Determines the self energy -(eta/pi)**(1/2) * sum_{i=1}^{N} q_i**2
-        
-        If cell is charged a compensating background is added (i.e. a G=0 term)
-        """
-        
-        all_nn = self._all_nn
-        forcepf = 2.0 * self._sqrt_eta/sqrt(pi)
-        ereal = np.zeros( (self._s.num_sites,self._s.num_sites) )
-        epoint = np.zeros( (self._s.num_sites) )
-        forces = np.zeros((len(self._s),3))
-        
-        for i in range(self._s.num_sites):
-            site = self._s[i]
-            nn = all_nn[i] #self._s.get_neighbors(site, self._rmax)
-            qi = oxi_states[i]
-            epoint[i] = qi*qi
-            epoint[i] *= -1.0 * sqrt(self._eta/pi)
-            epoint[i] += qi * pi / (2.0 * self._vol * self._eta)   #add jellium term
-            for j in range(len(nn)):  #for (nsite, rij)  in nn:
-                nsite = nn[j][0]
-                rij = nn[j][1]
-                qj = compute_average_oxidation_state(nsite)  #nsite 
-                for site in zeroed_sites:
-                    if nsite.is_periodic_image(site,1e-2):
-                        qj = 0
-                        break
-                erfcval = erfc(self._sqrt_eta*rij)
-                ereal[nn[j][2],i] += erfcval * qi * qj / rij
-                fijpf = qj / rij / rij / rij* (erfcval + forcepf * rij * exp(-self._eta * rij * rij)) 
-                forces[i] += fijpf * (site.coords - nsite.coords) * qi * EwaldSummation.CONV_FACT
-                    
-        ereal = ereal * 0.5 * EwaldSummation.CONV_FACT
-        epoint = epoint * EwaldSummation.CONV_FACT 
-        return (ereal, epoint, forces)
-    
-    @property
-    def eta(self):
-        return self._eta
-    
-    def __str__(self):
-        output = ["Real = " + str(self.real_space_energy)]
-        output.append("Reciprocal = " + str(self.reciprocal_space_energy))
-        output.append("Point = " + str(self.point_energy))
-        output.append("Total = " + str(self.total_energy))
-        output.append("Forces:\n" + str(self.forces))
-        return "\n".join(output)
-    
-class EwaldMinimizer:
-    '''
-    This class determines the manipulations that will minimize an ewald matrix, given a list of possible manipulations
-    This class does not perform the manipulations on a structure, but will return the list of manipulations that should be
-    done on one to produce the minimal structure. It returns the manipulations for the n lowest energy orderings. This
-    class should be used to perform fractional species substitution or fractional species removal to produce a new structure.
-    These manipulations create large numbers of candidate structures, and this class can be used to pick out those with the lowest ewald sum.
-    An alternative (possibly more intuitive) interface to this class is the order disordered structure transformation.
-    
-    Author - Will Richards
-    '''
-    
-    def __init__(self, matrix, m_list, num_to_return = 1, fast = True):
-        '''
-        Args:
-            matrix:      
-                a matrix of the ewald sum interaction energies. This is stored in the class as a diagonally symmetric array
-                and so self._matrix will not be the same as the input matrix
-            m_list:
-                list of manipulations. each item is of the form (multiplication fraction, number_of_indices, indices, species)
-                These are sorted such that the first manipulation contains the most permutations. this is actually
-                evaluated last in the recursion since I'm using pop
-            num_to_return: 
-                The minimizer will find the number_returned lowest energy structures. This is likely to return a number of
-                duplicate structures so it may be necessary to overestimate and then remove the duplicates later. (duplicate checking
-                in this process is extremely expensive)
-        '''
-        self._matrix = copy(matrix)
-        for i in range(len(self._matrix)): #make the matrix diagonally symmetric (so matrix[i,:] == matrix[:,j])
-            for j in range(i,len(self._matrix)):
-                value = (self._matrix[i,j] + self._matrix[j,i])/2
-                self._matrix[i,j] = value
-                self._matrix[j,i] = value
-        self._m_list = deepcopy(sorted(m_list, key = lambda x: comb(len(x[2]), x[1]), reverse = True)) #sort the m_list based on number of permutations
-        self._current_minimum = float('inf')
-        
-        self._output_lists = []
-        self._num_to_return = num_to_return
-        
-        n_combinations = 1  #calculate number of permutations to calculate
-        for m in self._m_list:
-            n_combinations *=comb(len(m[2]), m[1])
-            
-        if n_combinations <= num_to_return:
-            fast = False                    #If we're returning all sums, don't bother with short circuit algorithm
-        
-        self.minimize_matrix(fast)
-        
-        self._best_m_list = self._output_lists[0][1]
-        self._minimized_sum = self._output_lists[0][0]
-        
-    def add_m_list(self, matrix_sum, m_list):
-        '''
-        This adds an m_list to the output_lists and updates the current minimum if the list is full.
-        '''
-        if self._output_lists is None:
-            self._output_lists = [[matrix_sum, m_list]]
-        else:
-            bisect.insort(self._output_lists, [matrix_sum, m_list])
-        if len(self._output_lists)>self._num_to_return:
-            self._output_lists.pop()
-        if len(self._output_lists) == self._num_to_return:
-            self._current_minimum = self._output_lists[-1][0]
-        
-        
-    def best_case(self, matrix, manipulation, indices_left):
-        '''
-        Computes a best case given a matrix and manipulation list. This is only used for when there is only one manipulation left
-        calculating a best case when there are multiple fractions remaining is much more complex (as sorting and dot products have to be done
-        on each row and it just generally scales pretty badly.
-        
-        Args:
-            matrix: 
-                the current matrix (with some permutations already performed
-            manipulation: 
-                (multiplication fraction, number_of_indices, indices, species) describing the manipulation
-            indices: 
-                set of indices which haven't had a permutation performed on them 
-        '''
-        indices = list(indices_left.intersection(manipulation[2])) #only look at the indices that are in the manipulation and haven't been used
-        fraction = manipulation[0]
-        num = manipulation[1]
-        
-        sums = [2*sum(matrix[i,:])-(1-fraction)*matrix[i,i] for i in indices]   #compute the sum of each row. the weird prefactor on the self 
-                                                                                #interaction term is to make the math work out because it actually 
-                                                                                #is multiplied by f**2vrather than f like all the other te
-        if fraction < 1:    #we want do the thing that we guess will be most minimizing (to get to a lower current minimum faster). Whether 
-                            #we want to use the most positive or negative row depends on whether we're increasing or decreasing that row
-            next_index = indices[sums.index(max(sums))]
-        else:
-            next_index = indices[sums.index(min(sums))]
-
-        interactions = list(matrix[indices,:][:,indices].flatten()) #compute a list of things that we may have double counted
-        
-        if fraction <=1:    #we use the first part of sorted sums. Whether we want highest or lowest depends on the fraction
-            sums.sort(reverse = True)
-        else:    
-            sums.sort()
-        if 2*fraction-fraction**2 <= 1:
-            interactions.sort(reverse = True)
-        else:
-            interactions.sort()
-        
-        #compute a best case using the most minimizing row sums and the most minimizing interactions
-        best_case = sum(sum(matrix))+(fraction-1)*sum(sums[:num])+(2*fraction-fraction**2-1)*sum(interactions[:num*(num-1)])
-        
-        return best_case, next_index
-    
-    def get_next_index(self, matrix, manipulation, indices_left): #returns an index that should have the most negative effect on the matrix sum
-        f = manipulation[0]
-        indices = list(indices_left.intersection(manipulation[2]))
-        sums = [2*sum(matrix[i,:])-(1-f)*matrix[i,i] for i in indices]
-        if f < 1:
-            next_index = indices[sums.index(max(sums))]
-        else:
-            next_index = indices[sums.index(min(sums))]
-        
-        return next_index
-
-    def _recurse(self, matrix, m_list, indices, fast, output_m_list = []):
-        '''
-        This method recursively finds the minimal permutations using a binary tree search strategy
-        
-        Args:
-            matrix: 
-                The current matrix (with some permutations already performed
-            m_list: 
-                The list of permutations still to be performed
-            indices: 
-                Set of indices which haven't had a permutation performed on them
-            fast: 
-                boolean indicating whether shortcuts by looking at the best case are to be used, the default is true
-        
-        Returns:
-            [minimal value, [list of replacements]]
-                Each replacement is a list [index of replaced specie, specie inserted at that index]
-        '''
-        
-        if m_list[-1][1] == 0:
-            m_list = copy(m_list)
-            m_list.pop()
-            if not m_list:
-                matrix_sum = sum(sum(matrix))
-                if matrix_sum < self._current_minimum:
-                    self.add_m_list(matrix_sum, output_m_list)
-                return 
-            
-        if m_list[-1][1]>len(indices.intersection(m_list[-1][2])):
-            return
-        
-        index = None
-        
-        if fast and len(m_list)==1 and m_list[-1][1]>1:
-            best_case = self.best_case(copy(matrix), m_list[-1], indices)
-            index = best_case[1]
-            if best_case[0] > self._current_minimum:
-                return
-
-        
-        if index is None and fast:
-            index = self.get_next_index(matrix, m_list[-1], indices)
-        elif index is None:
-            index = m_list[-1][2][-1]    
-        
-        m_list[-1][2].remove(index)
-            
-        matrix2 = copy(matrix)
-        m_list2 = deepcopy(m_list)
-        output_m_list2 = deepcopy(output_m_list)
-        
-        matrix2[index,:] *= m_list[-1][0]
-        matrix2[:,index] *= m_list[-1][0]
-        output_m_list2.append([index, m_list[-1][3]])
-        indices2= copy(indices)
-        m_list2[-1][1] -= 1
-        
-        if index in indices2:
-            indices2.remove(index)
-            output2 = self._recurse(matrix2, m_list2, indices2, fast, output_m_list2)
-            
-        output1 = self._recurse(matrix, m_list, indices, fast, output_m_list)
-        
-        
-    def minimize_matrix(self, fast = True):
-        '''
-        This method finds and returns the permutations that produce the lowest ewald sum
-        calls recursive function to iterate through permutations
-        '''
-        
-        return self._recurse( self._matrix, self._m_list, set(range(len(self._matrix))), fast)
-    
-    @property
-    def best_m_list(self):
-        return self._best_m_list
-    
-    @property
-    def minimized_sum(self):
-        return self._minimized_sum
-    
-    @property
-    def output_lists(self):
-        return self._output_lists
-        
->>>>>>> faac1db8
+#!/usr/bin/env python
+
+"""
+This module provides classes for calculating the ewald sum of a structure.
+"""
+
+from __future__ import division
+
+__author__ = "Shyue Ping Ong"
+__copyright__ = "Copyright 2011, The Materials Project"
+__credits__ = "Christopher Fischer"
+__version__ = "1.0"
+__maintainer__ = "Shyue Ping Ong"
+__email__ = "shyue@mit.edu"
+__status__ = "Production"
+__date__ = "$Sep 23, 2011M$"
+
+import numpy as np
+from math import pi, sqrt, log, exp, cos, sin, erfc
+import scipy.constants as sc
+from scipy.misc import comb
+from pymatgen.core.structure import Structure
+from copy import deepcopy, copy
+import bisect
+
+
+def compute_average_oxidation_state(site):
+    """
+    Calculates the average oxidation state of a site
+    
+    Args:
+        Site to compute average oxidation state
+        
+    Returns:
+        Average oxidation state of site.
+    """
+    return sum([sp.oxi_state * occu for sp, occu in site.species_and_occu.items() if sp != None])
+
+def minimize_matrix(matrix, indices, num_to_remove, CURRENT_MINIMUM = None): #current minimum works like a global variable since it is a list
+    '''
+    Minimize a matrix by removing a specific number of rows and columns (if row 4 is removed, column 4 must also be removed)
+    This method looks for short circuits to a brute force search by looking at best and worse case scenarios (which can be computed quickly)
+    It is about 1000 times faster than brute force.
+    '''
+
+    if not CURRENT_MINIMUM:
+        CURRENT_MINIMUM = [float('inf')]
+
+    if num_to_remove > len(indices):  #if we've kept too many rows
+        return[float('inf'), []]    #abandon the branch
+
+    if num_to_remove == 0:                        #if we don't have to remove any more rows
+        matrix_sum = sum(sum(matrix))
+        if matrix_sum < CURRENT_MINIMUM[0]:
+            CURRENT_MINIMUM[0] = matrix_sum
+        return [matrix_sum, []]                 #return the sum of the matrix
+
+    indices = list(indices)         #make a copy of the indices so recursion doesn't alter them
+    matrix2 = deepcopy(matrix)
+
+    max_index = None
+
+    #compute the best case sum for removing rows
+    if num_to_remove > 1: #lets not do this if we're finding the minimum in the next step anyway
+        index_sum = [sum(matrix[i, :]) + sum(matrix[:, i]) - matrix[i, i] for i in indices]    #compute the value associated with an index assuming no other indices are removed
+        max_index = indices[index_sum.index(max(index_sum))]                            #get the index of the maximum value (we'll try removing this row first)
+        index_sum_sorted = list(index_sum)
+        index_sum_sorted.sort(reverse = True)
+        all_interactions = list(matrix[indices, :][:, indices].flatten())                 #get the cells that we could be double counting when removing multiple index
+        all_interactions.sort()
+
+        #sum the matrix - the rows with maximum 
+        best_case = sum(sum(matrix)) - sum(index_sum_sorted[:num_to_remove]) + sum(all_interactions[:(num_to_remove * (num_to_remove - 1))])
+
+        if best_case > CURRENT_MINIMUM[0]:
+            return [float('inf'), []]   #if the best case doesn't beat the minimum abandon the branch
+
+        #try to find rows that should definitely be removed or definitely ignored based on best and worse case performances
+        most_positive = []
+        most_negative = []
+        for i in range(len(indices)):
+            index = indices[i]
+            interactions = [matrix[index, x] + matrix[x, index] for x in indices if not x == index]
+            interactions.sort()
+            most_positive.append(index_sum[i] - sum(interactions[:(num_to_remove - 1)]))
+            most_negative.append(index_sum[i] - sum(interactions[-(num_to_remove - 1):]))
+
+        most_positive_sorted = sorted(most_positive, reverse = True)
+        most_negative_sorted = sorted(most_negative, reverse = True)
+
+        deletion_indices = []
+        ignore_indices = []
+        for i in range(len(indices)):
+            if most_negative[i] > most_positive_sorted[num_to_remove - 1]:
+                deletion_indices.append(indices[i])
+                pass
+            if most_positive[i] < most_negative_sorted[num_to_remove - 1]:
+                ignore_indices.append(indices[i])
+                pass
+
+        if deletion_indices + ignore_indices:
+            for r_index in deletion_indices:
+                matrix2[:, r_index] = 0
+                matrix2[r_index, :] = 0
+                num_to_remove -= 1
+                indices.remove(r_index)
+            for x in ignore_indices:
+                indices.remove(x)
+            output = minimize_matrix(matrix2, indices, num_to_remove, CURRENT_MINIMUM)
+            output[1] = output[1] + deletion_indices
+            output[1].sort()
+            return output
+
+    #if no shortcuts could be found, recurse down one level by both removing and ignoring one row
+    if max_index:
+        r_index = max_index
+        indices.remove(max_index)
+    else:
+        r_index = indices.pop()
+    matrix2[:, r_index] = 0
+    matrix2[r_index, :] = 0
+    sum2 = minimize_matrix(matrix2, indices, num_to_remove - 1, CURRENT_MINIMUM)
+    sum1 = minimize_matrix(matrix, indices, num_to_remove, CURRENT_MINIMUM)
+    if sum1[0] < sum2[0]:
+        return sum1
+    else:
+        sum2[1].append(r_index)
+        sum2[1].sort()
+        return sum2
+
+class EwaldSummation:
+    """
+    Calculates the electrostatic energy of a periodic array of charges using the Ewald technique. 
+    References : http://www.ee.duke.edu/~ayt/ewaldpaper/ewaldpaper.html
+    
+    This matrix can be used to do fast calculations of ewald sums after species removal
+    
+    E = E_recip + E_real + E_point
+    
+    Atomic units used in the code, then converted to eV.
+    """
+
+    # taken from convasp. converts unit of q*q/r into eV 
+    CONV_FACT = 1e10 * sc.e / (4 * pi * sc.epsilon_0)
+
+    def __init__(self, structure, real_space_cut = -1.0, recip_space_cut = -1.0, eta = -1.0, acc_factor = 8.0):
+        """
+        Initializes and calculates the Ewald sum. Default convergence parameters have been
+        specified, but you can override them if you wish.
+        
+        Args:
+            structure: 
+                input structure that must have proper Specie on all sites, i.e.
+                Element with oxidation state. Use OxidationStateDecorator in 
+                pymatgen.core.structure_modifier for example.
+            real_space_cut: 
+                Real space cutoff radius dictating how many terms are used in the 
+                real space sum. negative means determine automagically using the
+                formula given in gulp 3.1 documentation.
+            recip_space_cut: 
+                Reciprocal space cutoff radius. negative means determine automagically using
+                formula given in gulp 3.1 documentation.
+            eta: 
+                The screening parameter. negative means determine automatically.
+                calculate_forces: Set to true if forces are desired
+            acc_factor: 
+                No. of significant figures each sum is converged to. See the gulp manual. 
+        """
+        self._s = structure
+        self._vol = structure.volume
+
+        self._acc_factor = acc_factor
+
+        # set screening length
+        self._eta = eta if eta > 0 else (len(structure) * 0.01 / self._vol) ** (1 / 3) * pi
+        self._sqrt_eta = sqrt(self._eta)
+
+        # acc factor used to automatically determine the optimal real and 
+        # reciprocal space cutoff radii
+        self._accf = sqrt(log(10 ** acc_factor))
+
+        self._rmax = real_space_cut if real_space_cut > 0 else self._accf / self._sqrt_eta
+        self._gmax = recip_space_cut if recip_space_cut > 0 else 2 * self._sqrt_eta * self._accf
+
+        oxi_states = [compute_average_oxidation_state(site) for site in structure]
+        self._total_q = sum(oxi_states)
+
+        self._forces = np.zeros((len(structure), 3))
+        self._all_nn = self._s.get_all_neighbors(self._rmax, True)
+        recip = Structure(self._s.lattice.reciprocal_lattice, ["H"], [np.array([0, 0, 0])])
+        self._recip_nn = recip.get_neighbors(recip[0], self._gmax)
+        (self._recip, recip_forces) = self._calc_recip(oxi_states)
+        (self._real, self._point, real_point_forces) = self._calc_real_and_point(oxi_states)
+        self._forces = recip_forces + real_point_forces
+
+    def compute_partial_energy(self, removed_indices):
+        """
+        Gives total ewald energy for certain sites being removed, i.e. zeroed
+        out. 
+        """
+        total_energy_matrix = self.total_energy_matrix.copy()
+        for i in removed_indices:
+            total_energy_matrix[i, :] = 0
+            total_energy_matrix[:, i] = 0
+        return sum(sum(total_energy_matrix))
+
+    @property
+    def reciprocal_space_energy(self):
+        return sum(sum(self._recip))
+
+    @property
+    def reciprocal_space_energy_matrix(self):
+        return self._recip
+
+    @property
+    def real_space_energy(self):
+        return sum(sum(self._real))
+
+    @property
+    def real_space_energy_matrix(self):
+        return self._real
+
+    @property
+    def point_energy(self):
+        return sum(self._point)
+
+    @property
+    def point_energy_matrix(self):
+        return self._point
+
+    @property
+    def total_energy(self):
+        return sum(sum(self._recip)) + sum(sum(self._real)) + sum(self._point)
+
+    @property
+    def total_energy_matrix(self):
+        totalenergy = self._recip + self._real
+        for i in range(len(self._point)):
+            totalenergy[i, i] += self._point[i]
+        return totalenergy
+
+    @property
+    def forces(self):
+        return self._forces
+
+    def _calc_recip(self, oxi_states):
+        """
+        Perform the reciprocal space summation. Calculates the quantity
+        E_recip = 1/(2PiV) sum_{G < Gmax} exp(-(G.G/4/eta))/(G.G) S(G)S(-G) where
+        S(G) = sum_{k=1,N} q_k exp(-i G.r_k)
+        S(G)S(-G) = |S(G)|**2
+        """
+
+        prefactor = 2 * pi / self._vol
+        erecip = np.zeros((self._s.num_sites, self._s.num_sites))
+        forces = np.zeros((len(self._s), 3))
+
+        nn = self._recip_nn
+        for (n, dist) in nn:
+            gvect = n.coords
+            gsquare = np.linalg.norm(gvect) ** 2
+            expval = exp(-1.0 * gsquare / (4.0 * self._eta))
+
+            #calculate the structure factor
+            sfactor = np.zeros((self._s.num_sites, self._s.num_sites))
+            for i in range(self._s.num_sites):
+                sitei = self._s[i]
+                qi = oxi_states[i]
+                for j in range(self._s.num_sites):
+                    sitej = self._s[j]
+                    qj = oxi_states[j]
+                    exparg = np.dot(gvect, sitei.coords - sitej.coords)
+                    sfactor[i, j] = qi * qj * (cos(exparg) + sin(exparg))
+
+            erecip += expval / gsquare * sfactor
+
+            #do forces if necessary
+            sreal = 0.0
+            simag = 0.0
+            for i in range(self._s.num_sites):
+                site = self._s[i]
+                exparg = np.dot(gvect, site.coords)
+                qj = oxi_states[i]
+                sreal += qj * cos(exparg)
+                simag += qj * sin(exparg)
+
+            for i in range(self._s.num_sites):
+                site = self._s[i]
+                exparg = np.dot(gvect, site.coords)
+                qj = oxi_states[i]
+                pref = 2 * expval / gsquare * qj
+                forces[i] += prefactor * pref * gvect * (sreal * sin(exparg) - simag * cos(exparg)) * EwaldSummation.CONV_FACT
+
+        return (erecip * prefactor * EwaldSummation.CONV_FACT , forces)
+
+
+    def _calc_real_and_point(self, oxi_states, zeroed_sites = ()):
+        """
+        Determines the self energy -(eta/pi)**(1/2) * sum_{i=1}^{N} q_i**2
+        
+        If cell is charged a compensating background is added (i.e. a G=0 term)
+        """
+
+        all_nn = self._all_nn
+        forcepf = 2.0 * self._sqrt_eta / sqrt(pi)
+        ereal = np.zeros((self._s.num_sites, self._s.num_sites))
+        epoint = np.zeros((self._s.num_sites))
+        forces = np.zeros((len(self._s), 3))
+
+        for i in range(self._s.num_sites):
+            site = self._s[i]
+            nn = all_nn[i] #self._s.get_neighbors(site, self._rmax)
+            qi = oxi_states[i]
+            epoint[i] = qi * qi
+            epoint[i] *= -1.0 * sqrt(self._eta / pi)
+            epoint[i] += qi * pi / (2.0 * self._vol * self._eta)   #add jellium term
+            for j in range(len(nn)):  #for (nsite, rij)  in nn:
+                nsite = nn[j][0]
+                rij = nn[j][1]
+                qj = compute_average_oxidation_state(nsite)  #nsite 
+                for site in zeroed_sites:
+                    if nsite.is_periodic_image(site, 1e-2):
+                        qj = 0
+                        break
+                erfcval = erfc(self._sqrt_eta * rij)
+                ereal[nn[j][2], i] += erfcval * qi * qj / rij
+                fijpf = qj / rij / rij / rij * (erfcval + forcepf * rij * exp(-self._eta * rij * rij))
+                forces[i] += fijpf * (site.coords - nsite.coords) * qi * EwaldSummation.CONV_FACT
+
+        ereal = ereal * 0.5 * EwaldSummation.CONV_FACT
+        epoint = epoint * EwaldSummation.CONV_FACT
+        return (ereal, epoint, forces)
+
+    @property
+    def eta(self):
+        return self._eta
+
+    def __str__(self):
+        output = ["Real = " + str(self.real_space_energy)]
+        output.append("Reciprocal = " + str(self.reciprocal_space_energy))
+        output.append("Point = " + str(self.point_energy))
+        output.append("Total = " + str(self.total_energy))
+        output.append("Forces:\n" + str(self.forces))
+        return "\n".join(output)
+
+class EwaldMinimizer:
+    '''
+    This class determines the manipulations that will minimize an ewald matrix, given a list of possible manipulations
+    This class does not perform the manipulations on a structure, but will return the list of manipulations that should be
+    done on one to produce the minimal structure. It returns the manipulations for the n lowest energy orderings. This
+    class should be used to perform fractional species substitution or fractional species removal to produce a new structure.
+    These manipulations create large numbers of candidate structures, and this class can be used to pick out those with the lowest ewald sum.
+    An alternative (possibly more intuitive) interface to this class is the order disordered structure transformation.
+    
+    Author - Will Richards
+    '''
+
+    def __init__(self, matrix, m_list, num_to_return = 1, fast = True):
+        '''
+        Args:
+            matrix:      
+                a matrix of the ewald sum interaction energies. This is stored in the class as a diagonally symmetric array
+                and so self._matrix will not be the same as the input matrix
+            m_list:
+                list of manipulations. each item is of the form (multiplication fraction, number_of_indices, indices, species)
+                These are sorted such that the first manipulation contains the most permutations. this is actually
+                evaluated last in the recursion since I'm using pop
+            num_to_return: 
+                The minimizer will find the number_returned lowest energy structures. This is likely to return a number of
+                duplicate structures so it may be necessary to overestimate and then remove the duplicates later. (duplicate checking
+                in this process is extremely expensive)
+        '''
+        self._matrix = copy(matrix)
+        for i in range(len(self._matrix)): #make the matrix diagonally symmetric (so matrix[i,:] == matrix[:,j])
+            for j in range(i, len(self._matrix)):
+                value = (self._matrix[i, j] + self._matrix[j, i]) / 2
+                self._matrix[i, j] = value
+                self._matrix[j, i] = value
+        self._m_list = deepcopy(sorted(m_list, key = lambda x: comb(len(x[2]), x[1]), reverse = True)) #sort the m_list based on number of permutations
+        self._current_minimum = float('inf')
+
+        self._output_lists = []
+        self._num_to_return = num_to_return
+
+        n_combinations = 1  #calculate number of permutations to calculate
+        for m in self._m_list:
+            n_combinations *= comb(len(m[2]), m[1])
+
+        if n_combinations <= num_to_return:
+            fast = False                    #If we're returning all sums, don't bother with short circuit algorithm
+
+        self.minimize_matrix(fast)
+
+        self._best_m_list = self._output_lists[0][1]
+        self._minimized_sum = self._output_lists[0][0]
+
+    def add_m_list(self, matrix_sum, m_list):
+        '''
+        This adds an m_list to the output_lists and updates the current minimum if the list is full.
+        '''
+        if self._output_lists is None:
+            self._output_lists = [[matrix_sum, m_list]]
+        else:
+            bisect.insort(self._output_lists, [matrix_sum, m_list])
+        if len(self._output_lists) > self._num_to_return:
+            self._output_lists.pop()
+        if len(self._output_lists) == self._num_to_return:
+            self._current_minimum = self._output_lists[-1][0]
+
+
+    def best_case(self, matrix, manipulation, indices_left):
+        '''
+        Computes a best case given a matrix and manipulation list. This is only used for when there is only one manipulation left
+        calculating a best case when there are multiple fractions remaining is much more complex (as sorting and dot products have to be done
+        on each row and it just generally scales pretty badly.
+        
+        Args:
+            matrix: 
+                the current matrix (with some permutations already performed
+            manipulation: 
+                (multiplication fraction, number_of_indices, indices, species) describing the manipulation
+            indices: 
+                set of indices which haven't had a permutation performed on them 
+        '''
+        indices = list(indices_left.intersection(manipulation[2])) #only look at the indices that are in the manipulation and haven't been used
+        fraction = manipulation[0]
+        num = manipulation[1]
+
+        sums = [2 * sum(matrix[i, :]) - (1 - fraction) * matrix[i, i] for i in indices]   #compute the sum of each row. the weird prefactor on the self 
+                                                                                #interaction term is to make the math work out because it actually 
+                                                                                #is multiplied by f**2vrather than f like all the other te
+        if fraction < 1:    #we want do the thing that we guess will be most minimizing (to get to a lower current minimum faster). Whether 
+                            #we want to use the most positive or negative row depends on whether we're increasing or decreasing that row
+            next_index = indices[sums.index(max(sums))]
+        else:
+            next_index = indices[sums.index(min(sums))]
+
+        interactions = list(matrix[indices, :][:, indices].flatten()) #compute a list of things that we may have double counted
+
+        if fraction <= 1:    #we use the first part of sorted sums. Whether we want highest or lowest depends on the fraction
+            sums.sort(reverse = True)
+        else:
+            sums.sort()
+        if 2 * fraction - fraction ** 2 <= 1:
+            interactions.sort(reverse = True)
+        else:
+            interactions.sort()
+
+        #compute a best case using the most minimizing row sums and the most minimizing interactions
+        best_case = sum(sum(matrix)) + (fraction - 1) * sum(sums[:num]) + (2 * fraction - fraction ** 2 - 1) * sum(interactions[:num * (num - 1)])
+
+        return best_case, next_index
+
+    def get_next_index(self, matrix, manipulation, indices_left): #returns an index that should have the most negative effect on the matrix sum
+        f = manipulation[0]
+        indices = list(indices_left.intersection(manipulation[2]))
+        sums = [2 * sum(matrix[i, :]) - (1 - f) * matrix[i, i] for i in indices]
+        if f < 1:
+            next_index = indices[sums.index(max(sums))]
+        else:
+            next_index = indices[sums.index(min(sums))]
+
+        return next_index
+
+    def _recurse(self, matrix, m_list, indices, fast, output_m_list = []):
+        '''
+        This method recursively finds the minimal permutations using a binary tree search strategy
+        
+        Args:
+            matrix: 
+                The current matrix (with some permutations already performed
+            m_list: 
+                The list of permutations still to be performed
+            indices: 
+                Set of indices which haven't had a permutation performed on them
+            fast: 
+                boolean indicating whether shortcuts by looking at the best case are to be used, the default is true
+        
+        Returns:
+            [minimal value, [list of replacements]]
+                Each replacement is a list [index of replaced specie, specie inserted at that index]
+        '''
+
+        if m_list[-1][1] == 0:
+            m_list = copy(m_list)
+            m_list.pop()
+            if not m_list:
+                matrix_sum = sum(sum(matrix))
+                if matrix_sum < self._current_minimum:
+                    self.add_m_list(matrix_sum, output_m_list)
+                return
+
+        if m_list[-1][1] > len(indices.intersection(m_list[-1][2])):
+            return
+
+        index = None
+
+        if fast and len(m_list) == 1 and m_list[-1][1] > 1:
+            best_case = self.best_case(copy(matrix), m_list[-1], indices)
+            index = best_case[1]
+            if best_case[0] > self._current_minimum:
+                return
+
+
+        if index is None and fast:
+            index = self.get_next_index(matrix, m_list[-1], indices)
+        elif index is None:
+            index = m_list[-1][2][-1]
+
+        m_list[-1][2].remove(index)
+
+        matrix2 = copy(matrix)
+        m_list2 = deepcopy(m_list)
+        output_m_list2 = deepcopy(output_m_list)
+
+        matrix2[index, :] *= m_list[-1][0]
+        matrix2[:, index] *= m_list[-1][0]
+        output_m_list2.append([index, m_list[-1][3]])
+        indices2 = copy(indices)
+        m_list2[-1][1] -= 1
+
+        if index in indices2:
+            indices2.remove(index)
+            output2 = self._recurse(matrix2, m_list2, indices2, fast, output_m_list2)
+
+        output1 = self._recurse(matrix, m_list, indices, fast, output_m_list)
+
+
+    def minimize_matrix(self, fast = True):
+        '''
+        This method finds and returns the permutations that produce the lowest ewald sum
+        calls recursive function to iterate through permutations
+        '''
+
+        return self._recurse(self._matrix, self._m_list, set(range(len(self._matrix))), fast)
+
+    @property
+    def best_m_list(self):
+        return self._best_m_list
+
+    @property
+    def minimized_sum(self):
+        return self._minimized_sum
+
+    @property
+    def output_lists(self):
+        return self._output_lists