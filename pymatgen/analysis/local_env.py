# coding: utf-8
# Copyright (c) Pymatgen Development Team.
# Distributed under the terms of the MIT License.

from __future__ import division, unicode_literals

import six
import ruamel.yaml as yaml
import os
import json

"""
This module provides classes to perform analyses of
the local environments (e.g., finding near neighbors)
of single sites in molecules and structures.
To do:
- Insert LocalStructOrderParas class here.
"""

__author__ = "Shyue Ping Ong, Geoffroy Hautier, Sai Jayaraman,"+\
    " Nils E. R. Zimmermann, Bharat Medasani"
__copyright__ = "Copyright 2011, The Materials Project"
__version__ = "1.0"
__maintainer__ = "Nils E. R. Zimmermann"
__email__ = "nils.e.r.zimmermann@gmail.com"
__status__ = "Production"
__date__ = "August 17, 2017"

from math import pow, pi, asin, atan, sqrt, exp, cos, acos
import numpy as np

from bisect import bisect_left
from scipy.spatial import Voronoi
from pymatgen import Element
from pymatgen.util.num import abs_cap
from pymatgen.analysis.bond_valence import BV_PARAMS
from pymatgen.analysis.structure_analyzer import OrderParameters


file_dir = os.path.dirname(__file__)
rad_file = os.path.join(file_dir, 'ionic_radii.json')
with open(rad_file, 'r') as fp:
    _ion_radii = json.load(fp)


class ValenceIonicRadiusEvaluator(object):
    """
    Computes site valences and ionic radii for a structure using bond valence
    analyzer

    Args:
        structure: pymatgen.core.structure.Structure
    """

    def __init__(self, structure):
        self._structure = structure.copy()
        self._valences = self._get_valences()
        self._ionic_radii = self._get_ionic_radii()

    @property
    def radii(self):
        """
        List of ionic radii of elements in the order of sites.
        """
        el = [site.species_string for site in self._structure.sites]
        radii_dict = dict(zip(el, self._ionic_radii))
        #print radii_dict
        return radii_dict

    @property
    def valences(self):
        """
        List of oxidation states of elements in the order of sites.
        """
        el = [site.species_string for site in self._structure.sites]
        valence_dict = dict(zip(el, self._valences))
        return valence_dict

    @property
    def structure(self):
        """
        Returns oxidation state decorated structure.
        """
        return self._structure.copy()


    def _get_ionic_radii(self):
        """
        Computes ionic radii of elements for all sites in the structure.
        If valence is zero, atomic radius is used.
        """
        radii = []
        vnn = VoronoiNN() # self._structure)

        def nearest_key(sorted_vals, key):
            i = bisect_left(sorted_vals, key)
            if i == len(sorted_vals):
                return sorted_vals[-1]
            if i == 0:
                return sorted_vals[0]
            before = sorted_vals[i-1]
            after = sorted_vals[i]
            if after-key < key-before:
                return after
            else:
                return before

        for i in range(len(self._structure.sites)):
            site = self._structure.sites[i]
            if isinstance(site.specie,Element):
                radius = site.specie.atomic_radius
                # Handle elements with no atomic_radius
                # by using calculated values instead.
                if radius is None:
                    radius = site.specie.atomic_radius_calculated
                if radius is None:
                    raise ValueError(
                            "cannot assign radius to element {}".format(
                            site.specie))
                radii.append(radius)
                continue

            el = site.specie.symbol
            oxi_state = int(round(site.specie.oxi_state))
            coord_no = int(round(vnn.get_cn(self._structure, i)))
            try:
                tab_oxi_states = sorted(map(int, _ion_radii[el].keys()))
                oxi_state = nearest_key(tab_oxi_states, oxi_state)
                radius = _ion_radii[el][str(oxi_state)][str(coord_no)]
            except KeyError:
                if vnn.get_cn(self._structure, i)-coord_no > 0:
                    new_coord_no = coord_no + 1
                else:
                    new_coord_no = coord_no - 1
                try:
                    radius = _ion_radii[el][str(oxi_state)][str(new_coord_no)]
                    coord_no = new_coord_no
                except:
                    tab_coords = sorted(map(int, _ion_radii[el][str(oxi_state)].keys()))
                    new_coord_no = nearest_key(tab_coords, coord_no)
                    i = 0
                    for val in tab_coords:
                        if  val > coord_no:
                            break
                        i = i + 1
                    if i == len(tab_coords):
                        key = str(tab_coords[-1])
                        radius = _ion_radii[el][str(oxi_state)][key]
                    elif i == 0:
                        key = str(tab_coords[0])
                        radius = _ion_radii[el][str(oxi_state)][key]
                    else:
                        key = str(tab_coords[i-1])
                        radius1 = _ion_radii[el][str(oxi_state)][key]
                        key = str(tab_coords[i])
                        radius2 = _ion_radii[el][str(oxi_state)][key]
                        radius = (radius1+radius2)/2

            #implement complex checks later
            radii.append(radius)
        return radii

    def _get_valences(self):
        """
        Computes ionic valences of elements for all sites in the structure.
        """
        try:
            bv = BVAnalyzer()
            self._structure = bv.get_oxi_state_decorated_structure(self._structure)
            valences = bv.get_valences(self._structure)
        except:
            try:
                bv = BVAnalyzer(symm_tol=0.0)
                self._structure = bv.get_oxi_state_decorated_structure(self._structure)
                valences = bv.get_valences(self._structure)
            except:
                valences = []
                for site in self._structure.sites:
                    if len(site.specie.common_oxidation_states) > 0:
                        valences.append(site.specie.common_oxidation_states[0])
                    # Handle noble gas species
                    # which have no entries in common_oxidation_states.
                    else:
                        valences.append(0)
                if sum(valences):
                    valences = [0]*self._structure.num_sites
                else:
                    self._structure.add_oxidation_state_by_site(valences)
                #raise

        #el = [site.specie.symbol for site in self._structure.sites]
        #el = [site.species_string for site in self._structure.sites]
        #el = [site.specie for site in self._structure.sites]
        #valence_dict = dict(zip(el, valences))
        #print valence_dict
        return valences


class NearNeighbors(object):
    """
    Base class to determine near neighbors that typically include nearest
    neighbors and others that are within some tolerable distance.
    """

    def __init__(self):
        pass

    def get_cn(self, structure, n, use_weights=False):
        """
        Get coordination number, CN, of site with index n in structure.

        Args:
            structure (Structure): input structure.
            n (integer): index of site for which to determine CN.
            use_weights (boolean): flag indicating whether (True)
                to use weights for computing the coordination number
                or not (False, default: each coordinated site has equal
                weight).
        Returns:
            cn (integer or float): coordination number.
        """

        siw = self.get_nn_info(structure, n)
        return sum([e['weight'] for e in siw]) if use_weights else len(siw)

    def get_nn(self, structure, n):
        """
        Get near neighbors of site with index n in structure.

        Args:
            structure (Structure): input structure.
            n (integer): index of site in structure for which to determine
                    neighbors.
        Returns:
            sites (list of Site objects): near neighbors.
        """

        return [e['site'] for e in self.get_nn_info(structure, n)]

    def get_weights_of_nn_sites(self, n):
        """
        Get weight associated with each near neighbor of site with
        index n in structure.

        Args:
            structure (Structure): input structure.
            n (integer): index of site for which to determine the weights.
        Returns:
            weights (list of floats): near-neighbor weights.
        """

        return [e['weight'] for e in self.get_nn_info(structure, n)]

    def get_nn_images(self, structure, n):
        """
        Get image location of all near neighbors of site with index n in
        structure.

        Args:
            structure (Structure): input structure.
            n (integer): index of site for which to determine the image
                location of near neighbors.
        Returns:
            images (list of 3D integer array): image locations of
                near neighbors as lattice translational vectors.
        """

        return [e['image'] for e in self.get_nn_info(structure, n)]

    def get_nn_info(self, structure, n):
        """
        Get all near-neighbor sites as well as the associated image locations
        and weights of the site with index n.

        Args:
            structure (Structure): input structure.
            n (integer): index of site for which to determine near-neighbor
                information.
 
        Returns:
            siw (list of dicts): each dictionary provides information
                about a single near neighbor, where key 'site' gives
                access to the corresponding Site object, 'image' gives
                the image location (lattice translation vector), and
                'weight' provides the weight that a given near-neighbor
                site contributes to the coordination number (1 or smaller).
        """

        raise NotImplementedError("get_nn_info(structure, n)"
                " is not defined!")

class VoronoiNN(NearNeighbors):
    """
    Uses a Voronoi algorithm to determine near neighbors for each site in a
    structure.

    Args:
        tol (float): tolerance parameter for near-neighbor finding
            (default: 0).
        targets (Element or list of Elements): target element(s).
        cutoff (float): cutoff radius in Angstrom to look for near-neighbor
            atoms. Defaults to 10.0.
        allow_pathological (bool): whether to allow infinite vertices in
            determination of Voronoi coordination.
    """

    def __init__(self, tol=0, targets=None, cutoff=10.0,
                 allow_pathological=False):
        self.tol = tol
        self.cutoff = cutoff
        self.allow_pathological = allow_pathological
        self.targets = targets

    def get_voronoi_polyhedra(self, structure, n):
        """
        Gives a weighted polyhedra around a site. This uses the Voronoi
        construction with solid angle weights.
        See ref: A Proposed Rigorous Definition of Coordination Number,
        M. O'Keeffe, Acta Cryst. (1979). A35, 772-775

        Args:
            structure (Structure): structure for which to evaluate the
                coordination environment.
            n (integer): site index.

        Returns:
            A dict of sites sharing a common Voronoi facet with the site
            n and their solid angle weights
        """
        if self.targets is None:
            targets = structure.composition.elements
        else:
            targets = self.targets
        center = structure[n]
        neighbors = structure.get_sites_in_sphere(
            center.coords, self.cutoff)
        neighbors = [i[0] for i in sorted(neighbors, key=lambda s: s[1])]
        qvoronoi_input = [s.coords for s in neighbors]
        voro = Voronoi(qvoronoi_input)
        all_vertices = voro.vertices

        results = {}
        for nn, vind in voro.ridge_dict.items():
            if 0 in nn:
                if -1 in vind:
                    if self.allow_pathological:
                        continue
                    else:
                        raise RuntimeError("This structure is pathological,"
                                           " infinite vertex in the voronoi "
                                           "construction")

                facets = [all_vertices[i] for i in vind]
                results[neighbors[sorted(nn)[1]]] = solid_angle(
                    center.coords, facets)

        maxangle = max(results.values())

        resultweighted = {}
        for nn, angle in results.items():
            # is nn site is ordered use "nn.specie" to get species, else use "nn.species_and_occu" to get species
            if nn.is_ordered:
                if nn.specie in targets:
                    resultweighted[nn] = angle / maxangle
            else:  # is nn site is disordered
                for disordered_sp in nn.species_and_occu.keys():
                    if disordered_sp in targets:
                        resultweighted[nn] = angle / maxangle

        return resultweighted


    def get_nn_info(self, structure, n):
        """"
        Get all near-neighbor sites as well as the associated image locations
        and weights of the site with index n in structure
        using Voronoi decomposition.

        Args:
            structure (Structure): input structure.
            n (integer): index of site for which to determine near-neighbor
                sites.
 
        Returns:
            siw (list of tuples (Site, array, float)): tuples, each one
                of which represents a coordinated site, its image location,
                and its weight.
        """

        if self.targets is None:
            targets = structure.composition.elements
        else:
            targets = self.targets
        siw = []
        for site, weight in self.get_voronoi_polyhedra(
                structure, n).items():
            if weight > self.tol and site.specie in targets:
                dist, image = structure.sites[n].distance_and_image(site)
                siw.append({'site': site, 'image': image, 'weight': weight})
        return siw


class JMolNN(NearNeighbors):
    """
    Determine near-neighbor sites and coordination number using an emulation
    of JMol's default autoBond() algorithm. This version of the algorithm
    does not take into account any information regarding known charge
    states.

    Args:
        tol (float): tolerance parameter for bond determination
            (default: 1E-3).
        el_radius_updates: (dict) symbol->float to override default atomic 
            radii table values 
    """

    def __init__(self, tol=1E-3, el_radius_updates=None):

        self.tol = tol

        # Load elemental radii table
        bonds_file = os.path.join(os.path.dirname(os.path.abspath(__file__)),
                                  "bonds_jmol_ob.yaml")
        with open(bonds_file, 'r') as f:
            self.el_radius = yaml.safe_load(f)

        # Update any user preference elemental radii
        if el_radius_updates:
            self.el_radius.update(el_radius_updates)

    def get_max_bond_distance(self, el1_sym, el2_sym, constant=0.56):
        """
        Use JMol algorithm to determine bond length from atomic parameters
        Args:
            el1_sym: (str) symbol of atom 1
            el2_sym: (str) symbol of atom 2
            constant: (float) factor to tune model

        Returns: (float) max bond length

        """
        return sqrt(
            (self.el_radius[el1_sym] + self.el_radius[el2_sym] + constant) ** 2)

    def get_nn_info(self, structure, n):
        """
        Get all near-neighbor sites as well as the associated image locations
        and weights of the site with index n using the bond identification
        algorithm underlying JMol.

        Args:
            structure (Structure): input structure.
            n (integer): index of site for which to determine near
                neighbors.
 
        Returns:
            siw (list of tuples (Site, array, float)): tuples, each one
                of which represents a neighbor site, its image location,
                and its weight.
        """

        site = structure[n]

        # Determine relevant bond lengths based on atomic radii table
        bonds = {}
        for el in structure.composition.elements:
            bonds[site.specie, el] = self.get_max_bond_distance(
                site.specie.symbol, el.symbol)

        # Search for neighbors up to max bond length + tolerance
        max_rad = max(bonds.values()) + self.tol
        min_rad = min(bonds.values())

        siw = []
        for neighb, dist in structure.get_neighbors(site, max_rad):
            # Confirm neighbor based on bond length specific to atom pair
            if dist <= bonds[(site.specie, neighb.specie)] + self.tol:
                weight = min_rad / dist
                d, image = site.distance_and_image(neighb)
                siw.append({'site': neighb, 'image': image, 'weight': weight})
        return siw


class MinimumDistanceNN(NearNeighbors):
    """
    Determine near-neighbor sites and coordination number using the
    nearest neighbor(s) at distance, d_min, plus all neighbors
    within a distance (1 + delta) * d_min, where delta is a
    (relative) distance tolerance parameter.

    Args:
        tol (float): tolerance parameter for neighbor identification
            (default: 0.1).
        cutoff (float): cutoff radius in Angstrom to look for trial
            near-neighbor sites (default: 10.0).
    """

    def __init__(self, tol=0.1, cutoff=10.0):

        self.tol = tol
        self.cutoff = cutoff

    def get_nn_info(self, structure, n):
        """
        Get all near-neighbor sites as well as the associated image locations
        and weights of the site with index n using the closest neighbor
        distance-based method.

        Args:
            structure (Structure): input structure.
            n (integer): index of site for which to determine near
                neighbors.
 
        Returns:
            siw (list of tuples (Site, array, float)): tuples, each one
                of which represents a neighbor site, its image location,
                and its weight.
        """

        site = structure[n]
        neighs_dists = structure.get_neighbors(site, self.cutoff)
        min_dist = min([dist for neigh, dist in neighs_dists])

        siw = []
        for s, dist in neighs_dists:
            if dist < (1.0 + self.tol) * min_dist:
                w = min_dist / dist
                d, i = site.distance_and_image(s)
                siw.append({'site': s, 'image': i, 'weight': w})
        return siw


class MinimumOKeeffeNN(NearNeighbors):
    """
    Determine near-neighbor sites and coordination number using the
    neighbor(s) at closest relative distance, d_min_OKeffee, plus some
    relative tolerance, where bond valence parameters from O'Keeffe's
    bond valence method (J. Am. Chem. Soc. 1991, 3226-3229) are used
    to calculate relative distances.

    Args:
        tol (float): tolerance parameter for neighbor identification
            (default: 0.1).
        cutoff (float): cutoff radius in Angstrom to look for trial
            near-neighbor sites (default: 10.0).
    """

    def __init__(self, tol=0.1, cutoff=10.0):

        self.tol = tol
        self.cutoff = cutoff

    def get_nn_info(self, structure, n):
        """
        Get all near-neighbor sites as well as the associated image locations
        and weights of the site with index n using the closest relative
        neighbor distance-based method with O'Keeffe parameters.

        Args:
            structure (Structure): input structure.
            n (integer): index of site for which to determine near
                neighbors.
 
        Returns:
            siw (list of tuples (Site, array, float)): tuples, each one
                of which represents a neighbor site, its image location,
                and its weight.
        """

        site = structure[n]
        neighs_dists = structure.get_neighbors(site, self.cutoff)
        try:
            eln = site.specie.element
        except:
            eln = site.species_string

        reldists_neighs = []
        for neigh, dist in neighs_dists:
            try:
                el2 = neigh.specie.element
            except:
                el2 = neigh.species_string
            reldists_neighs.append([dist / get_okeeffe_distance_prediction(
                    eln, el2), neigh])

        siw = []
        min_reldist = min([reldist for reldist, neigh in reldists_neighs])
        for reldist, s in reldists_neighs:
            if reldist < (1.0 + self.tol) * min_reldist:
                w = min_reldist / reldist
                d, i = site.distance_and_image(s)
                siw.append({'site': s, 'image': i, 'weight': w})

        return siw


class MinimumVIRENN(NearNeighbors):
    """
    Determine near-neighbor sites and coordination number using the
    neighbor(s) at closest relative distance, d_min_VIRE, plus some
    relative tolerance, where atom radii from the
    ValenceIonicRadiusEvaluator (VIRE) are used
    to calculate relative distances.

    Args:
        tol (float): tolerance parameter for neighbor identification
            (default: 0.1).
        cutoff (float): cutoff radius in Angstrom to look for trial
            near-neighbor sites (default: 10.0).
    """

    def __init__(self, tol=0.1, cutoff=10.0):

        self.tol = tol
        self.cutoff = cutoff

    def get_nn_info(self, structure, n):
        """
        Get all near-neighbor sites as well as the associated image locations
        and weights of the site with index n using the closest relative
        neighbor distance-based method with VIRE atomic/ionic radii.

        Args:
            structure (Structure): input structure.
            n (integer): index of site for which to determine near
                neighbors.

        Returns:
            siw (list of tuples (Site, array, float)): tuples, each one
                of which represents a neighbor site, its image location,
                and its weight.
        """

        vire = ValenceIonicRadiusEvaluator(structure)
        site = vire.structure[n]
        neighs_dists = vire.structure.get_neighbors(site, self.cutoff)
        rn = vire.radii[vire.structure[n].species_string]

        reldists_neighs = []
        for neigh, dist in neighs_dists:
            reldists_neighs.append([dist / (
                    vire.radii[neigh.species_string] + rn), neigh])

        siw = []
        min_reldist = min([reldist for reldist, neigh in reldists_neighs])
        for reldist, s in reldists_neighs:
            if reldist < (1.0 + self.tol) * min_reldist:
                w = min_reldist / reldist
                d, i = site.distance_and_image(s)
                siw.append({'site': s, 'image': i, 'weight': w})

        return siw


def solid_angle(center, coords):
    """
    Helper method to calculate the solid angle of a set of coords from the
    center.

    Args:
        center (3x1 array): Center to measure solid angle from.
        coords (Nx3 array): List of coords to determine solid angle.

    Returns:
        The solid angle.
    """
    o = np.array(center)
    r = [np.array(c) - o for c in coords]
    r.append(r[0])
    n = [np.cross(r[i + 1], r[i]) for i in range(len(r) - 1)]
    n.append(np.cross(r[1], r[0]))
    vals = []
    for i in range(len(n) - 1):
        v = -np.dot(n[i], n[i + 1]) \
            / (np.linalg.norm(n[i]) * np.linalg.norm(n[i + 1]))
        vals.append(acos(abs_cap(v)))
    phi = sum(vals)
    return phi + (3 - len(r)) * pi


def get_okeeffe_params(el_symbol):
    """
    Returns the elemental parameters related to atom size and
    electronegativity which are used for estimating bond-valence
    parameters (bond length) of pairs of atoms on the basis of data
    provided in 'Atoms Sizes and Bond Lengths in Molecules and Crystals'
    (O'Keeffe & Brese, 1991).

    Args:
        el_symbol (str): element symbol.
    Returns:
        (dict): atom-size ('r') and electronegativity-related ('c')
                parameter.
    """

    el = Element(el_symbol)
    if el not in list(BV_PARAMS.keys()):
        raise RuntimeError("Could not find O'Keeffe parameters for element"
                           " \"{}\" in \"BV_PARAMS\"dictonary"
                           " provided by pymatgen".format(el_symbol))

    return BV_PARAMS[el]


def get_okeeffe_distance_prediction(el1, el2):
    """
    Returns an estimate of the bond valence parameter (bond length) using
    the derived parameters from 'Atoms Sizes and Bond Lengths in Molecules
    and Crystals' (O'Keeffe & Brese, 1991). The estimate is based on two
    experimental parameters: r and c. The value for r  is based off radius,
    while c is (usually) the Allred-Rochow electronegativity. Values used
    are *not* generated from pymatgen, and are found in
    'okeeffe_params.json'.

    Args:
        el1, el2 (Element): two Element objects
    Returns:
        a float value of the predicted bond length
    """
    el1_okeeffe_params = get_okeeffe_params(el1)
    el2_okeeffe_params = get_okeeffe_params(el2)

    r1 = el1_okeeffe_params['r']
    r2 = el2_okeeffe_params['r']
    c1 = el1_okeeffe_params['c']
    c2 = el2_okeeffe_params['c']

    return r1 + r2 - r1 * r2 * pow(
            sqrt(c1) - sqrt(c2), 2) / (c1 * r1 + c2 * r2)


<<<<<<< HEAD
def get_neighbors_of_site_with_index(struct, n, approach="min_dist", delta=0.1, \
        cutoff=10.0):
    """
    Returns the neighbors of a given site using a specific neighbor-finding
    method.

    Args:
        struct (Structure): input structure.
        n (int): index of site in Structure object for which motif type
                is to be determined.
        approach (str): type of neighbor-finding approach, where
              "min_dist" will use the MinimumDistanceNN class,
              "voronoi" the VoronoiNN class, "min_OKeeffe" the
              MinimumOKeeffe class, and "min_VIRE" the MinimumVIRENN class.
        delta (float): tolerance involved in neighbor finding.
        cutoff (float): (large) radius to find tentative neighbors.

    Returns: neighbor sites.
    """

    if approach == "min_dist":
        return MinimumDistanceNN(tol=delta, cutoff=cutoff).get_nn(
                struct, n)
    elif approach == "voronoi":
        return VoronoiNN(tol=delta, cutoff=cutoff).get_nn(
                struct, n)
    elif approach == "min_OKeeffe":
        return MinimumOKeeffeNN(tol=delta, cutoff=cutoff).get_nn(
                struct, n)
    elif approach == "min_VIRE":
        return MinimumVIRENN(tol=delta, cutoff=cutoff).get_nn(
                struct, n)
    else:
        raise RuntimeError("unsupported neighbor-finding method ({}).".format(
                approach))


=======
>>>>>>> 4c751a3a
def site_is_of_motif_type(struct, n, approach="min_dist", delta=0.1, \
        cutoff=10.0, thresh=None):
    """
    Returns the motif type of the site with index n in structure struct;
    currently featuring "tetrahedral", "octahedral", "bcc", and "cp"
    (close-packed: fcc and hcp) as well as "square pyramidal" and
    "trigonal bipyramidal".  If the site is not recognized,
    "unrecognized" is returned.  If a site should be assigned to two
    different motifs, "multiple assignments" is returned.

    Args:
        struct (Structure): input structure.
        n (int): index of site in Structure object for which motif type
                is to be determined.
        approach (str): type of neighbor-finding approach, where
              "min_dist" will use the MinimumDistanceNN class,
              "voronoi" the VoronoiNN class, "min_OKeeffe" the
              MinimumOKeeffe class, and "min_VIRE" the MinimumVIRENN class.
        delta (float): tolerance involved in neighbor finding.
        cutoff (float): (large) radius to find tentative neighbors.
        thresh (dict): thresholds for motif criteria (currently, required
                keys and their default values are "qtet": 0.5,
                "qoct": 0.5, "qbcc": 0.5, "q6": 0.4).

    Returns: motif type (str).
    """

    if thresh is None:
        thresh = {
            "qtet": 0.5, "qoct": 0.5, "qbcc": 0.5, "q6": 0.4,
            "qtribipyr": 0.8, "qsqpyr": 0.8}

    ops = OrderParameters([
            "cn", "tet", "oct", "bcc", "q6", "sq_pyr", "tri_bipyr"])

<<<<<<< HEAD
    neighs_cent = get_neighbors_of_site_with_index(
            struct, n, approach=approach, delta=delta, cutoff=cutoff)
=======
    if approach == "min_dist":
        neighs_cent = MinimumDistanceNN(tol=delta, cutoff=cutoff).get_nn(
                struct, n)
    elif approach == "voronoi":
        neighs_cent = VoronoiNN(tol=delta, cutoff=cutoff).get_nn(
                struct, n)
    elif approach == "min_OKeeffe":
        neighs_cent = MinimumOKeeffeNN(tol=delta, cutoff=cutoff).get_nn(
                struct, n)
    elif approach == "min_VIRE":
        neighs_cent = MinimumVIRENN(tol=delta, cutoff=cutoff).get_nn(
                struct, n)
    else:
        raise RuntimeError("unsupported neighbor-finding method ({}).".format(
                approach))

>>>>>>> 4c751a3a
    neighs_cent.append(struct.sites[n])
    opvals = ops.get_order_parameters(
            neighs_cent, len(neighs_cent)-1, indeces_neighs=[
            i for i in range(len(neighs_cent)-1)])
    cn = int(opvals[0] + 0.5)
    motif_type = "unrecognized"
    nmotif = 0

    if cn == 4 and opvals[1] > thresh["qtet"]:
        motif_type = "tetrahedral"
        nmotif += 1
    if cn == 5 and opvals[5] > thresh["qsqpyr"]:
       motif_type = "square pyramidal"
       nmotif += 1
    if cn == 5 and opvals[6] > thresh["qtribipyr"]:
       motif_type = "trigonal bipyramidal"
       nmotif += 1
    if cn == 6 and opvals[2] > thresh["qoct"]:
        motif_type = "octahedral"
        nmotif += 1
    if cn == 8 and (opvals[3] > thresh["qbcc"] and opvals[1] < thresh["qtet"]):
        motif_type = "bcc"
        nmotif += 1
    if cn == 12 and (opvals[4] > thresh["q6"] and opvals[1] < thresh["q6"] and \
                                 opvals[2] < thresh["q6"] and opvals[3] < thresh["q6"]):
        motif_type = "cp"
        nmotif += 1

    if nmotif > 1:
        motif_type = "multiple assignments"

    return motif_type
<|MERGE_RESOLUTION|>--- conflicted
+++ resolved
@@ -729,46 +729,6 @@
             sqrt(c1) - sqrt(c2), 2) / (c1 * r1 + c2 * r2)
 
 
-<<<<<<< HEAD
-def get_neighbors_of_site_with_index(struct, n, approach="min_dist", delta=0.1, \
-        cutoff=10.0):
-    """
-    Returns the neighbors of a given site using a specific neighbor-finding
-    method.
-
-    Args:
-        struct (Structure): input structure.
-        n (int): index of site in Structure object for which motif type
-                is to be determined.
-        approach (str): type of neighbor-finding approach, where
-              "min_dist" will use the MinimumDistanceNN class,
-              "voronoi" the VoronoiNN class, "min_OKeeffe" the
-              MinimumOKeeffe class, and "min_VIRE" the MinimumVIRENN class.
-        delta (float): tolerance involved in neighbor finding.
-        cutoff (float): (large) radius to find tentative neighbors.
-
-    Returns: neighbor sites.
-    """
-
-    if approach == "min_dist":
-        return MinimumDistanceNN(tol=delta, cutoff=cutoff).get_nn(
-                struct, n)
-    elif approach == "voronoi":
-        return VoronoiNN(tol=delta, cutoff=cutoff).get_nn(
-                struct, n)
-    elif approach == "min_OKeeffe":
-        return MinimumOKeeffeNN(tol=delta, cutoff=cutoff).get_nn(
-                struct, n)
-    elif approach == "min_VIRE":
-        return MinimumVIRENN(tol=delta, cutoff=cutoff).get_nn(
-                struct, n)
-    else:
-        raise RuntimeError("unsupported neighbor-finding method ({}).".format(
-                approach))
-
-
-=======
->>>>>>> 4c751a3a
 def site_is_of_motif_type(struct, n, approach="min_dist", delta=0.1, \
         cutoff=10.0, thresh=None):
     """
@@ -804,10 +764,6 @@
     ops = OrderParameters([
             "cn", "tet", "oct", "bcc", "q6", "sq_pyr", "tri_bipyr"])
 
-<<<<<<< HEAD
-    neighs_cent = get_neighbors_of_site_with_index(
-            struct, n, approach=approach, delta=delta, cutoff=cutoff)
-=======
     if approach == "min_dist":
         neighs_cent = MinimumDistanceNN(tol=delta, cutoff=cutoff).get_nn(
                 struct, n)
@@ -824,7 +780,6 @@
         raise RuntimeError("unsupported neighbor-finding method ({}).".format(
                 approach))
 
->>>>>>> 4c751a3a
     neighs_cent.append(struct.sites[n])
     opvals = ops.get_order_parameters(
             neighs_cent, len(neighs_cent)-1, indeces_neighs=[
