import glob
import os
import subprocess

from ez_setup import use_setuptools
use_setuptools()
from setuptools import setup, find_packages, Extension

try:
    from numpy.distutils.misc_util import get_numpy_include_dirs
except ImportError:
    print("numpy.distutils.misc_util cannot be imported. Attempting to "
          "install...")
    subprocess.call(["easy_install", "numpy"])
    from numpy.distutils.misc_util import get_numpy_include_dirs


def get_spglib_ext():
    """
    Set up spglib extension.
    """
    spglibs = glob.glob(os.path.join("dependencies", "spglib*"))
    if len(spglibs) != 1:
        raise ValueError("Incorrect number of spglib found in dependencies. "
                         "Expected 1, got %d" % len(spglibs))
    spglibdir = spglibs[0]

    # set rest of spglib
    spgsrcdir = os.path.join(spglibdir, "src")
    include_dirs = [spgsrcdir]
    sources = [os.path.join(spgsrcdir, srcfile) for srcfile in
        os.listdir(spgsrcdir) if srcfile.endswith(".c")]
    return Extension("pymatgen._spglib",
                     include_dirs=include_dirs + get_numpy_include_dirs(),
                     sources=[os.path.join(spglibdir, "_spglib.c")] + sources)

with open("README.rst") as f:
    long_desc = f.read()
    ind = long_desc.find("\n")
    long_desc = long_desc[ind + 1:]

setup(
    name="pymatgen",
    packages=find_packages(),
<<<<<<< HEAD
    version="2.9.14",
=======
    version="2.10.2",
>>>>>>> 48434791
    install_requires=["numpy>=1.8", "pyhull>=1.4.3", "PyCifRW>=3.3",
                      "requests>=1.0", "pybtex>=0.16", "pyyaml>=3.0",
                      "monty>=0.3.3"],
    extras_require={"electronic_structure": ["scipy>=0.10"],
                    "plotting": ["matplotlib>=1.1"],
                    "ase_adaptor": ["ase>=3.3"],
                    "vis": ["vtk>=6.0.0"],
                    "abinitio": ["pydispatcher>=2.0", "apscheduler>=2.1.1"]},
    package_data={"pymatgen.core": ["*.json"],
                  "pymatgen.analysis": ["bvparam_1991.json", "icsd_bv.json"],
                  "pymatgen.io": ["*.yaml"],
                  "pymatgen.entries": ["*.yaml"],
                  "pymatgen.structure_prediction": ["data/*.json"],
                  "pymatgen.vis": ["ElementColorSchemes.yaml"],
                  "pymatgen.command_line": ["OxideTersoffPotentials"],
                  "pymatgen.analysis.defects": ["*.json"],
                  "pymatgen.analysis.diffraction": ["*.json"]},
    author="Shyue Ping Ong, Anubhav Jain, Michael Kocher, Geoffroy Hautier,"
    "William Davidson Richards, Stephen Dacek, Dan Gunter, Shreyas Cholia, "
    "Matteo Giantomassi, Vincent L Chevrier, Rickard Armiento",
    author_email="ongsp@ucsd.edu, anubhavj@mit.edu, mpkocher@lbnl.gov, "
    "geoffroy.hautier@uclouvain.be, wrichard@mit.edu, sdacek@mit.edu, "
    "dkgunter@lbl.gov, scholia@lbl.gov, gmatteo@gmail.com, "
    "vincentchevrier@gmail.com, armiento@mit.edu",
    maintainer="Shyue Ping Ong",
    url="https://github.com/materialsproject/pymatgen/",
    license="MIT",
    description="Python Materials Genomics is a robust materials "
                "analysis code that defines core object representations for "
                "structures and molecules with support for many electronic "
                "structure codes. It is currently the core analysis code "
                "powering the Materials Project (www.materialsproject.org).",
    long_description=long_desc,
    keywords=["VASP", "gaussian", "ABINIT", "nwchem", "materials", "project",
              "electronic", "structure", "analysis", "phase", "diagrams"],
    classifiers=[
        "Programming Language :: Python :: 2.7",
        "Development Status :: 4 - Beta",
        "Intended Audience :: Science/Research",
        "License :: OSI Approved :: MIT License",
        "Operating System :: OS Independent",
        "Topic :: Scientific/Engineering :: Information Analysis",
        "Topic :: Scientific/Engineering :: Physics",
        "Topic :: Scientific/Engineering :: Chemistry",
        "Topic :: Software Development :: Libraries :: Python Modules"
    ],
    ext_modules=[get_spglib_ext()],
    scripts=[os.path.join("scripts", f) for f in os.listdir("scripts")]
)<|MERGE_RESOLUTION|>--- conflicted
+++ resolved
@@ -42,11 +42,7 @@
 setup(
     name="pymatgen",
     packages=find_packages(),
-<<<<<<< HEAD
-    version="2.9.14",
-=======
     version="2.10.2",
->>>>>>> 48434791
     install_requires=["numpy>=1.8", "pyhull>=1.4.3", "PyCifRW>=3.3",
                       "requests>=1.0", "pybtex>=0.16", "pyyaml>=3.0",
                       "monty>=0.3.3"],
